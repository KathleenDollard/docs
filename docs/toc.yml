- name: Welcome
  href: welcome.md
- name: .NET Guide
  href: standard/index.md
  items:
  - name: Get Started with .NET
    href: standard/get-started.md
  - name: Tour of .NET
    href: standard/tour.md
  - name: .NET Architectural Components
    href: standard/components.md
  - name: .NET Standard
    href: standard/net-standard.md
    items:
    - name: What's new in the .NET Standard
      href: standard/whats-new/whats-new-in-dotnet-standard.md
  - name: Target Frameworks
    href: standard/frameworks.md
  - name: .NET Glossary
    href: standard/glossary.md
  - name: Architecture Guidance
    href: standard/guidance-architecture.md
    items:
    - name: Architect Modern web applications with ASP.NET Core and Microsoft Azure
      href: standard/modern-web-apps-azure-architecture/
    - name: Modernize Existing .NET Applications with Azure cloud and Windows Containers
      href: standard/modernize-with-azure-and-containers/
    - name: Containerized Docker Application Lifecycle with the Microsoft Platform and Tools
      href: standard/containerized-lifecycle-architecture/
    - name: ".NET Microservices: Architecture for Containerized .NET Applications"
      href: standard/microservices-architecture/
    - name: "Serverless apps: Architecture, patterns, and Azure implementation"
      href: standard/serverless-architecture/
  - name: Open-source Library Guidance
    href: standard/library-guidance/
  - name: Choosing between .NET Core and .NET Framework for server apps
    href: standard/choosing-core-framework-server.md
  - name: What is "managed code"?
    href: standard/managed-code.md
    items:
    - name: Automatic Memory Management
      href: standard/automatic-memory-management.md
  - name: Common Language Runtime (CLR)
    href: standard/clr.md
  - name: Language Independence
    href: standard/language-independence.md
    items:
    - name: Language Independence and Language-Independent Components
      href: standard/language-independence-and-language-independent-components.md
  - name: Framework Libraries
    href: standard/framework-libraries.md
    items:
    - name: Class Library Overview
      href: standard/class-library-overview.md
    - name: Base Types
      href: standard/base-types/
  - name: .NET Class libraries
    href: standard/class-libraries.md
  - name: Analyzers
    href: standard/analyzers/index.md
    items:
    - name: API Analyzer
      href: standard/analyzers/api-analyzer.md
    - name: Portability Analyzer
      href: standard/analyzers/portability-analyzer.md
    - name: Framework Analyzer
      href: standard/analyzers/framework-analyzer.md
  - name: Handling and throwing exceptions
    href: standard/exceptions/
  - name: Assemblies in .NET
    href: standard/assembly/index.md
    items:
    - name: .NET Assembly File Format
      href: standard/assembly/file-format.md
    - name: "How to: Use and Debug Assembly Unloadability in .NET Core"
      href: standard/assembly/unloadability-howto.md
  - name: Garbage Collection
    href: standard/garbage-collection/
  - name: Generic types
    href: standard/generics.md
  - name: Delegates and lambdas
    href: standard/delegates-lambdas.md
  - name: LINQ
    href: standard/using-linq.md
  - name: Common Type System & Common Language Specification
    href: standard/common-type-system.md
  - name: Parallel Processing, Concurrency, and Async
    href: standard/parallel-processing-and-concurrency.md
    items:
    - name: Asynchronous programming
      href: standard/async.md
      items:
      - name: Asynchronous programming in depth
        href: standard/async-in-depth.md
      - name: Asynchronous Programming Patterns
        href: standard/asynchronous-programming-patterns/
    - name: Parallel Programming
      href: standard/parallel-programming/
    - name: Threading
      href: standard/threading/
  - name: Memory and span-related types
    href: standard/memory-and-spans/index.md
    items:
    - name: Memory<T> and Span<T> usage guidelines
      href: standard/memory-and-spans/memory-t-usage-guidelines.md
  - name: Native interoperability
    href: standard/native-interop/index.md
    items:
    - name: P/Invoke
      href: standard/native-interop/pinvoke.md
    - name: Type marshalling
      href: standard/native-interop/type-marshalling.md
    - name: Customizing structure marshalling
      href: standard/native-interop/customize-struct-marshalling.md
    - name: Customizing parameter marshalling
      href: standard/native-interop/customize-parameter-marshalling.md
    - name: Interop guidance
      href: standard/native-interop/best-practices.md
    - name: Charsets and marshalling
      href: standard/native-interop/charset.md
  - name: Collections and Data Structures
    href: standard/collections/
  - name: Numerics in .NET
    href: standard/numerics.md
  - name: Dates, times, and time zones
    href: standard/datetime/
  - name: Events
    href: standard/events/
  - name: Managed Execution Process
    href: standard/managed-execution-process.md
  - name: Metadata and Self-Describing Components
    href: standard/metadata-and-self-describing-components.md
  - name: Building Console Applications
    href: standard/building-console-apps.md
  - name: Application Essentials
    href: standard/application-essentials.md
  - name: File and Stream I/O
    href: standard/io/index.md
  - name: Globalization and Localization
    href: standard/globalization-localization/
  - name: Attributes
    href: standard/attributes/
  - name: Framework Design Guidelines
    href: standard/design-guidelines/
  - name: XML Documents and Data
    href: standard/data/xml/
  - name: Security
    href: standard/security/
  - name: Serialization
    href: standard/serialization/
  - name: Developing for Multiple Platforms
    href: standard/cross-platform/
- name: .NET Core Guide
  href: core/index.md
  items:
  - name: About .NET Core
    href: core/about.md
  - name: Get started
    href: core/get-started.md
    items:
    - name: Get started with C# and Visual Studio Code
      href: core/tutorials/with-visual-studio-code.md
    - name: Build a C# Hello World app with .NET Core in Visual Studio 2017
      href: core/tutorials/with-visual-studio.md
    - name: Build a Visual Basic Hello World app with .NET Core in Visual Studio 2017
      href: core/tutorials/vb-with-visual-studio.md
    - name: Debug your C# or Visual Basic .NET Core Hello World application using Visual Studio 2017
      href: core/tutorials/debugging-with-visual-studio.md
    - name: Publish your Hello World application with Visual Studio 2017
      href: core/tutorials/publishing-with-visual-studio.md
    - name: Build a .NET Standard library with C# and .NET Core in Visual Studio 2017
      href: core/tutorials/library-with-visual-studio.md
    - name: Build a .NET Standard library with Visual Basic and .NET Core in Visual Studio 2017
      href: core/tutorials/vb-library-with-visual-studio.md
    - name: Test a .NET Standard library with .NET Core in Visual Studio 2017
      href: core/tutorials/testing-library-with-visual-studio.md
    - name: Consume a .NET Standard library in Visual Studio 2017
      href: core/tutorials/consuming-library-with-visual-studio.md
  - name: Windows Prerequisites
    href: core/windows-prerequisites.md
  - name: macOS Prerequisites
    href: core/macos-prerequisites.md
  - name: Linux Prerequisites
    href: core/linux-prerequisites.md
  - name: What's new in .NET Core
    href: core/whats-new/index.md
    items:
    - name: What's new in .NET Core 3.0
      href: core/whats-new/dotnet-core-3-0.md
    - name: What's new in .NET Core 2.2
      href: core/whats-new/dotnet-core-2-2.md
    - name: What's new in .NET Core 2.1
      href: core/whats-new/dotnet-core-2-1.md
    - name: What's new in .NET Core 2.0
      href: core/whats-new/dotnet-core-2-0.md
  - name: Tutorials
    href: core/tutorials/index.md
    items:
    - name: Get started with .NET Core on macOS
      href: core/tutorials/using-on-macos.md
    - name: Get started with .NET Core on macOS using Visual Studio for Mac
      href: core/tutorials/using-on-mac-vs.md
    - name: Building a complete .NET Core solution on macOS using Visual Studio for Mac
      href: core/tutorials/using-on-mac-vs-full-solution.md
    - name: Get started with .NET Core using the CLI tools
      href: core/tutorials/using-with-xplat-cli.md
    - name: Organizing and testing projects with the .NET Core command line
      href: core/tutorials/testing-with-cli.md
    - name: Developing Libraries with Cross Platform Tools
      href: core/tutorials/libraries.md
    - name: Developing ASP.NET Core applications
      href: core/tutorials/aspnet-core.md
    - name: Hosting .NET Core from native code
      href: core/tutorials/netcore-hosting.md
    - name: Create a custom template for dotnet new
      href: core/tutorials/create-custom-template.md
  - name: Packages, Metapackages and Frameworks
    href: core/packages.md
  - name: Changes in CLI overview
    href: core/tools/cli-msbuild-architecture.md
    items:
    - name: Dependency management
      href: core/tools/dependencies.md
    - name: Additions to the csproj format
      href: core/tools/csproj.md
  - name: Migration
    items:
    - name: .NET Core 2.0 to 2.1
      href: core/migration/20-21.md
    - name: Migrating from project.json
      href: core/migration/index.md
    - name: Mapping between project.json and csproj
      href: core/tools/project-json-to-csproj.md
    - name: Migrating from DNX
      href: core/migration/from-dnx.md
  - name: Application Deployment
    href: core/deploying/index.md
    items:
    - name: Deploy apps with CLI tools
      href: core/deploying/deploy-with-cli.md
    - name: Deploy apps with Visual Studio
      href: core/deploying/deploy-with-vs.md
    - name: Creating a NuGet Package with Cross Platform Tools
      href: core/deploying/creating-nuget-packages.md
    - name: Self-contained deployment runtime roll forward
      href: core/deploying/runtime-patch-selection.md
    - name: Runtime package store
      href: core/deploying/runtime-store.md
  - name: Docker
    items:
    - name: Introduction to .NET and Docker
      href: core/docker/intro-net-docker.md
    - name: Containerize a .NET Core app
      href: core/docker/build-container.md
    - name: Visual Studio Tools for Docker
      href: /aspnet/core/publishing/visual-studio-tools-for-docker
  - name: Unit Testing
    href: core/testing/index.md
    items:
    - name: Unit testing best practices
      href: core/testing/unit-testing-best-practices.md
    - name: C# unit testing with xUnit
      href: core/testing/unit-testing-with-dotnet-test.md
    - name: C# unit testing with NUnit
      href: core/testing/unit-testing-with-nunit.md
    - name: C# unit testing with MSTest
      href: core/testing/unit-testing-with-mstest.md
    - name: F# unit testing with xUnit
      href: core/testing/unit-testing-fsharp-with-dotnet-test.md
    - name: F# unit testing with NUnit
      href: core/testing/unit-testing-fsharp-with-nunit.md
    - name: F# unit testing with MSTest
      href: core/testing/unit-testing-fsharp-with-mstest.md
    - name: VB unit testing with xUnit
      href: core/testing/unit-testing-visual-basic-with-dotnet-test.md
    - name: VB unit testing with NUnit
      href: core/testing/unit-testing-visual-basic-with-nunit.md
    - name: VB unit testing with MSTest
      href: core/testing/unit-testing-visual-basic-with-mstest.md
    - name: Running selective unit tests
      href: core/testing/selective-unit-tests.md
    - name: Unit testing published output
      href: core/testing/unit-testing-published-output.md
    - name: Live unit testing .NET Core projects with Visual Studio
      href: /visualstudio/test/live-unit-testing-start
  - name: Versioning
    href: core/versions/index.md
    items:
    - name: .NET Core version selection
      href: core/versions/selection.md
    - name: Removing outdated runtimes and SDKs
      href: core/versions/remove-runtime-sdk-versions.md
  - name: Runtime IDentifier catalog
    href: core/rid-catalog.md
  - name: .NET Core SDK Overview
    href: core/sdk.md
  - name: .NET Core CLI Tools
    href: core/tools/index.md
    items:
    - name: Telemetry
      href: core/tools/telemetry.md
    - name: Global Tools
      href: core/tools/global-tools.md
      items:
      - name: Create a Global Tool
        href: core/tools/global-tools-how-to-create.md
    - name: Extensibility Model
      href: core/tools/extensibility.md
    - name: Continuous Integration
      href: core/tools/using-ci-with-cli.md
    - name: Custom templates
      href: core/tools/custom-templates.md
    - name: Enable TAB completion
      href: core/tools/enable-tab-autocomplete.md
    - name: dotnet
      href: core/tools/dotnet.md
    - name: dotnet build
      href: core/tools/dotnet-build.md
    - name: dotnet build-server
      href: core/tools/dotnet-build-server.md
    - name: dotnet clean
      href: core/tools/dotnet-clean.md
    - name: dotnet help
      href: core/tools/dotnet-help.md
    - name: dotnet migrate
      href: core/tools/dotnet-migrate.md
    - name: dotnet msbuild
      href: core/tools/dotnet-msbuild.md
    - name: dotnet new
      href: core/tools/dotnet-new.md
    - name: dotnet nuget
      items:
      - name: dotnet nuget delete
        href: core/tools/dotnet-nuget-delete.md
      - name: dotnet nuget locals
        href: core/tools/dotnet-nuget-locals.md
      - name: dotnet nuget push
        href: core/tools/dotnet-nuget-push.md
    - name: dotnet pack
      href: core/tools/dotnet-pack.md
    - name: dotnet publish
      href: core/tools/dotnet-publish.md
    - name: dotnet restore
      href: core/tools/dotnet-restore.md
    - name: dotnet run
      href: core/tools/dotnet-run.md
    - name: dotnet sln
      href: core/tools/dotnet-sln.md
    - name: dotnet store
      href: core/tools/dotnet-store.md
    - name: dotnet test
      href: core/tools/dotnet-test.md
    - name: dotnet tool
      items:
      - name: dotnet tool install
        href: core/tools/dotnet-tool-install.md
      - name: dotnet tool list
        href: core/tools/dotnet-tool-list.md
      - name: dotnet tool uninstall
        href: core/tools/dotnet-tool-uninstall.md
      - name: dotnet tool update
        href: core/tools/dotnet-tool-update.md
    - name: dotnet vstest
      href: core/tools/dotnet-vstest.md
    - name: dotnet-install scripts
      href: core/tools/dotnet-install-script.md
    - name: Project modification commands
      items:
      - name: References
        items:
        - name: dotnet add reference
          href: core/tools/dotnet-add-reference.md
        - name: dotnet list reference
          href: core/tools/dotnet-list-reference.md
        - name: dotnet remove reference
          href: core/tools/dotnet-remove-reference.md
      - name: Packages
        items:
        - name: dotnet add package
          href: core/tools/dotnet-add-package.md
        - name: dotnet list package
          href: core/tools/dotnet-list-package.md
        - name: dotnet remove package
          href: core/tools/dotnet-remove-package.md
    - name: global.json
      href: core/tools/global-json.md
  - name: .NET Core Additional Tools
    href: core/additional-tools/index.md
    items:
    - name: WCF Web Service Reference Provider
      href: core/additional-tools/wcf-web-service-reference-guide.md
    - name: dotnet-svcutil
      href: core/additional-tools/dotnet-svcutil-guide.md
    - name: dotnet-svcutil.xmlserializer
      href: core/additional-tools/dotnet-svcutil.xmlserializer-guide.md
    - name: XML Serializer Generator
      href: core/additional-tools/xml-serializer-generator.md
  - name: Porting from .NET Framework
    href: core/porting/index.md
    items:
    - name: .NET Framework technologies unavailable for .NET Core
      href: core/porting/net-framework-tech-unavailable.md
    - name: Analyzing third-party dependencies
      href: core/porting/third-party-deps.md
    - name: Porting libraries
      href: core/porting/libraries.md
    - name: Organizing projects for .NET Core
      href: core/porting/project-structure.md
    - name: Tools to help with porting to .NET Core
      href: core/porting/tools.md
    - name: Using the Windows Compatibility Pack
      href: core/porting/windows-compat-pack.md
    - name: Port Windows Forms projects
      href: core/porting/winforms.md
    - name: Port WPF projects
      href: core/porting/wpf.md
  - name: Build .NET Core from source
    href: core/build/index.md
    items:
    - name: .NET Core distribution packaging
      href: core/build/distribution-packaging.md
  - name: VS 2015/project.json docs
    href: project-json.md
- name: .NET Framework Guide
  href: framework/index.md
  items:
  - name: What's New
    href: framework/whats-new/
  - name: Get Started
    href: framework/get-started/
  - name: Installation guide
    href: framework/install/
  - name: Migration Guide
    href: framework/migration-guide/
  - name: .NET Framework on Docker Guide
    href: framework/docker/index.md
    items:
    - name: Running Console Apps in Containers
      href: framework//docker/console.md
  - name: Development Guide
    href: framework/development-guide.md
    items:
    - name: Application Domains and Assemblies
      href: framework/app-domains/
    - name: Resources in Desktop Apps
      href: framework/resources/
    - name: Accessibility
      href: framework/ui-automation/
    - name: Data and Modeling
      href: framework/data/
    - name: Client Applications
      href: framework/develop-client-apps.md
      items:
      - name: Windows Presentation Foundation
        href: framework/wpf/
      - name: Windows Forms
        href: framework/winforms/
    - name: Service-Oriented Applications with WCF
      href: framework/wcf/
    - name: Windows Workflow Foundation
      href: framework/windows-workflow-foundation/
    - name: Windows Service Applications
      href: framework/windows-services/
    - name: 64-bit Applications
      href: framework/64-bit-apps.md
    - name: Web Applications with ASP.NET
      href: framework/develop-web-apps-with-aspnet.md
    - name: Network Programming in the .NET Framework
      href: framework/network-programming/
    - name: Configuring Apps
      href: framework/configure-apps/
    - name: Compiling Apps with .NET Native
      href: framework/net-native/
    - name: Windows Identity Foundation
      href: framework/security/
    - name: Debugging, Tracing, and Profiling
      href: framework/debug-trace-profile/
    - name: Deployment
      href: framework/deployment/
    - name: Performance
      href: framework/performance/
    - name: Dynamic Programming
      href: framework/reflection-and-codedom/
    - name: Managed Extensibility Framework (MEF)
      href: framework/mef/
    - name: Interoperating with Unmanaged Code
      href: framework/interop/
    - name: Unmanaged API Reference
      href: framework/unmanaged-api/
    - name: XAML Services
      href: framework/xaml-services/
  - name: Tools
    href: framework/tools/
  - name: Additional Class Libraries and APIs
    href: framework/additional-apis/
- name: C# Guide
  href: csharp/index.md
  items:
  - name: Get Started
    href: csharp/getting-started/
  - name: Tutorials
    href: csharp/tutorials/index.md
    items:
    - name: Introduction to C#
      href: csharp/tutorials/intro-to-csharp/index.md
      items:
      - name: Hello world
        href: csharp/tutorials/intro-to-csharp/hello-world.yml
      - name: Numbers in C#
        href: csharp/tutorials/intro-to-csharp/numbers-in-csharp.yml
      - name: Branches and loops
        href: csharp/tutorials/intro-to-csharp/branches-and-loops.yml
      - name: List collections
        href: csharp/tutorials/intro-to-csharp/list-collection.yml
      - name: Work in your local environment
        href: csharp/tutorials/intro-to-csharp/local-environment.md
        items:
        - name: Numbers in C#
          href: csharp/tutorials/intro-to-csharp/numbers-in-csharp-local.md
        - name: Branches and loops
          href: csharp/tutorials/intro-to-csharp/branches-and-loops-local.md
        - name: List collections
          href: csharp/tutorials/intro-to-csharp/arrays-and-collections.md
        - name: Introduction to classes
          href: csharp/tutorials/intro-to-csharp/introduction-to-classes.md
    - name: Explore C# 6
      href: csharp/tutorials/exploration/csharp-6.yml
    - name: Explore C# 7.0
      href: csharp/tutorials/exploration/csharp-7.yml
    - name: Explore string interpolation - interactive
      href: csharp/tutorials/exploration/interpolated-strings.yml
    - name: Explore string interpolation - in your environment
      href: csharp/tutorials/exploration/interpolated-strings-local.md
    - name: Advanced scenarios for string Interpolation
      href: csharp/tutorials/string-interpolation.md
    - name: Work with nullable reference types
      href: csharp/tutorials/nullable-reference-types.md
    - name: Upgrade an app to nullable reference types
      href: csharp/tutorials/upgrade-to-nullable-references.md
    - name: Generate and consume asynchronous streams
      href: csharp/tutorials/generate-consume-asynchronous-stream.md
    - name: Extend data capabilities using pattern matching
      href: csharp/tutorials/pattern-matching.md
    - name: Console Application
      href: csharp/tutorials/console-teleprompter.md
    - name: REST Client
      href: csharp/tutorials/console-webapiclient.md
    - name: Inheritance in C# and .NET
      href: csharp/tutorials/inheritance.md
    - name: Working with LINQ
      href: csharp/tutorials/working-with-linq.md
    - name: Using Attributes
      href: csharp/tutorials/attributes.md
  - name: Tour of C#
    href: csharp/tour-of-csharp/
  - name: What's new in C#
    items:
    - name: C# 8.0 - Preview 2
      href: csharp/whats-new/csharp-8.md
    - name: C# 7.3
      href: csharp/whats-new/csharp-7-3.md
    - name: C# 7.2
      href: csharp/whats-new/csharp-7-2.md
    - name: C# 7.1
      href: csharp/whats-new/csharp-7-1.md
    - name: C# 7.0
      href: csharp/whats-new/csharp-7.md
    - name: C# 6
      href: csharp/whats-new/csharp-6.md
    - name: C# Version History
      href: csharp/whats-new/csharp-version-history.md
    - name: Relationships between language and framework
      href: csharp/whats-new/relationships-between-language-and-library.md
    - name: Version and update considerations
      href: csharp/whats-new/version-update-considerations.md
  - name: C# Concepts
    items:
    - name: C# Type system
      href: csharp/programming-guide/types/index.md
    - name: Namespaces
      href: csharp/programming-guide/namespaces/index.md
    - name: Basic Types
      href: csharp/basic-types.md
    - name: Classes
      href: csharp/programming-guide/classes-and-structs/classes.md
    - name: Nullable reference types
      href: csharp/nullable-references.md
    - name: Structs
      href: csharp/structs.md
    - name: Tuples
      href: csharp/tuples.md
    - name: Deconstructing tuples and other types
      href: csharp/deconstruct.md
    - name: Interfaces
      href: csharp/programming-guide/interfaces/index.md
    - name: Methods
      href: csharp/methods.md
    - name: Lambda Expressions
      href: csharp/programming-guide/statements-expressions-operators/lambda-expressions.md
    - name: Properties
      href: csharp/properties.md
    - name: Indexers
      href: csharp/indexers.md
    - name: Discards
      href: csharp/discards.md
    - name: Generics
      href: csharp/programming-guide/generics/index.md
    - name: Iterators
      href: csharp/iterators.md
    - name: Delegates & events
      href: csharp/delegates-events.md
      items:
      - name: Introduction to Delegates
        href: csharp/delegates-overview.md
      - name: System.Delegate and the delegate keyword
        href: csharp/delegate-class.md
      - name: Strongly Typed Delegates
        href: csharp/delegates-strongly-typed.md
      - name: Common Patterns for Delegates
        href: csharp/delegates-patterns.md
      - name: Introduction to Events
        href: csharp/events-overview.md
      - name: Standard .NET event patterns
        href: csharp/event-pattern.md
      - name: The Updated .NET Event Pattern
        href: csharp/modern-events.md
      - name: Distinguishing Delegates and Events
        href: csharp/distinguish-delegates-events.md
    - name: Language Integrated Query (LINQ)
      href: csharp/linq/
    - name: Asynchronous programming
      href: csharp/async.md
    - name: Pattern Matching
      href: csharp/pattern-matching.md
    - name: Write safe, efficient code
      href: csharp/write-safe-efficient-code.md
    - name: Expression Trees
      href: csharp/expression-trees.md
      items:
      - name: Expression Trees Explained
        href: csharp/expression-trees-explained.md
      - name: Framework Types Supporting Expression Trees
        href: csharp/expression-classes.md
      - name: Executing Expressions
        href: csharp/expression-trees-execution.md
      - name: Interpreting Expressions
        href: csharp/expression-trees-interpreting.md
      - name: Building Expressions
        href: csharp/expression-trees-building.md
      - name: Translating Expressions
        href: csharp/expression-trees-translating.md
      - name: Summary
        href: csharp/expression-trees-summary.md
    - name: Native interoperability
      href: csharp/programming-guide/interop/index.md
    - name: Documenting your code
      href: csharp/codedoc.md
    - name: Versioning
      href: csharp/versioning.md
  - name: How To C# Topics
    href: csharp/how-to/index.md
    items:
    - name: Parse strings using `String.Split`
      href: csharp/how-to/parse-strings-using-split.md
    - name: Concatenate strings
      href: csharp/how-to/concatenate-multiple-strings.md
    - name: Convert a string to a DateTime
      href: standard/base-types/parsing-datetime.md
    - name: Search strings
      href: csharp/how-to/search-strings.md
    - name: Modify string contents
      href: csharp/how-to/modify-string-contents.md
    - name: Compare strings
      href: csharp/how-to/compare-strings.md
    - name: Safely cast using pattern matching, is and as operators
      href: csharp/how-to/safely-cast-using-pattern-matching-is-and-as-operators.md
  - name: The .NET Compiler Platform SDK (Roslyn APIs)
    href: csharp/roslyn-sdk/
  - name: C# Programming Guide
    href: csharp/programming-guide/
  - name: Language Reference
    href: csharp/language-reference/
  - name: Walkthroughs
    href: csharp/walkthroughs.md
- name: F# Guide
  href: fsharp/index.md
  items:
  - name: Get Started
    href: fsharp/get-started/index.md
    items:
    - name: Install F#
      href: fsharp/get-started/install-fsharp.md
    - name: Get Started with F# in Visual Studio
      href: fsharp/get-started/get-started-visual-studio.md
    - name: Get Started with F# in Visual Studio for Mac
      href: fsharp/get-started/get-started-with-visual-studio-for-mac.md
    - name: Get Started with F# in Visual Studio Code and Ionide
      href: fsharp/get-started/get-started-vscode.md
    - name: Get Started with F# with the .NET Core CLI
      href: fsharp/get-started/get-started-command-line.md
  - name: What is F#
    href: fsharp/what-is-fsharp.md
  - name: Tour of F#
    href: fsharp/tour.md
  - name: Tutorials
    items:
    - name: Introduction to Functional Programming
      href: fsharp/introduction-to-functional-programming/index.md
      items:
      - name: First-class functions
        href: fsharp/introduction-to-functional-programming/first-class-functions.md
    - name: Asynchronous and Concurrent Programming
      items:
      - name: Asynchronous Programming
        href: fsharp/tutorials/asynchronous-and-concurrent-programming/async.md
    - name: Type Providers
      href: fsharp/tutorials/type-providers/index.md
      items:
      - name: Create a Type Provider
        href: fsharp/tutorials/type-providers/creating-a-type-provider.md
      - name: Type provider Security
        href: fsharp/tutorials/type-providers/type-provider-security.md
      - name: Troubleshooting Type Providers
        href: fsharp/tutorials/type-providers/troubleshooting-type-providers.md
    - name: F# Interactive
      href: fsharp/tutorials/fsharp-interactive/index.md
  - name: F# Language Reference
    href: fsharp/language-reference/index.md
    items:
    - name: Keyword Reference
      href: fsharp/language-reference/keyword-reference.md
    - name: Symbol and Operator Reference
      href: fsharp/language-reference/symbol-and-operator-reference/index.md
      items:
      - name: Arithmetic Operators
        href: fsharp/language-reference/symbol-and-operator-reference/arithmetic-operators.md
      - name: Boolean Operators
        href: fsharp/language-reference/symbol-and-operator-reference/boolean-operators.md
      - name: Bitwise Operators
        href: fsharp/language-reference/symbol-and-operator-reference/bitwise-operators.md
      - name: Nullable Operators
        href: fsharp/language-reference/symbol-and-operator-reference/nullable-operators.md
    - name: Functions
      href: fsharp/language-reference/functions/index.md
      items:
      - name: let Bindings
        href: fsharp/language-reference/functions/let-bindings.md
      - name: do Bindings
        href: fsharp/language-reference/functions/do-bindings.md
      - name: "Lambda Expressions: the fun keyword"
        href: fsharp/language-reference/functions/lambda-expressions-the-fun-keyword.md
      - name: "Recursive Functions: the rec keyword"
        href: fsharp/language-reference/functions/recursive-functions-the-rec-keyword.md
      - name: Entry Point
        href: fsharp/language-reference/functions/entry-point.md
      - name: External Functions
        href: fsharp/language-reference/functions/external-functions.md
      - name: Inline Functions
        href: fsharp/language-reference/functions/inline-functions.md
    - name: Values
      href: fsharp/language-reference/values/index.md
      items:
      - name: Null Values
        href: fsharp/language-reference/values/null-values.md
    - name: Literals
      href: fsharp/language-reference/literals.md
    - name: F# Types
      href: fsharp/language-reference/fsharp-types.md
    - name: Type Inference
      href: fsharp/language-reference/type-inference.md
    - name: Basic Types
      href: fsharp/language-reference/basic-types.md
    - name: Unit Type
      href: fsharp/language-reference/unit-type.md
    - name: Strings
      href: fsharp/language-reference/strings.md
    - name: Tuples
      href: fsharp/language-reference/tuples.md
    - name: F# Collection Types
      href: fsharp/language-reference/fsharp-collection-types.md
    - name: Lists
      href: fsharp/language-reference/lists.md
    - name: Arrays
      href: fsharp/language-reference/arrays.md
    - name: Sequences
      href: fsharp/language-reference/sequences.md
    - name: Slices
      href: fsharp/language-reference/slices.md
    - name: Options
      href: fsharp/language-reference/options.md
    - name: Value Options
      href: fsharp/language-reference/value-options.md
    - name: Results
      href: fsharp/language-reference/results.md
    - name: Generics
      href: fsharp/language-reference/generics/index.md
      items:
      - name: Automatic Generalization
        href: fsharp/language-reference/generics/automatic-generalization.md
      - name: Constraints
        href: fsharp/language-reference/generics/constraints.md
      - name: Statically Resolved Type Parameters
        href: fsharp/language-reference/generics/statically-resolved-type-parameters.md
    - name: Records
      href: fsharp/language-reference/records.md
    - name: Discriminated Unions
      href: fsharp/language-reference/discriminated-unions.md
    - name: Enumerations
      href: fsharp/language-reference/enumerations.md
    - name: Type Abbreviations
      href: fsharp/language-reference/type-abbreviations.md
    - name: Classes
      href: fsharp/language-reference/classes.md
    - name: Structures
      href: fsharp/language-reference/structures.md
    - name: Inheritance
      href: fsharp/language-reference/inheritance.md
    - name: Interfaces
      href: fsharp/language-reference/interfaces.md
    - name: Abstract Classes
      href: fsharp/language-reference/abstract-classes.md
    - name: Members
      href: fsharp/language-reference/members/index.md
      items:
      - name: let Bindings in Classes
        href: fsharp/language-reference/members/let-bindings-in-classes.md
      - name: do Bindings in Classes
        href: fsharp/language-reference/members/do-bindings-in-classes.md
      - name: Properties
        href: fsharp/language-reference/members/properties.md
      - name: Indexed Properties
        href: fsharp/language-reference/members/indexed-properties.md
      - name: Methods
        href: fsharp/language-reference/members/methods.md
      - name: Constructors
        href: fsharp/language-reference/members/constructors.md
      - name: Events
        href: fsharp/language-reference/members/events.md
      - name: "Explicit Fields: The `val` Keyword"
        href: fsharp/language-reference/members/explicit-fields-the-val-keyword.md
    - name: Type Extensions
      href: fsharp/language-reference/type-extensions.md
    - name: Parameters and Arguments
      href: fsharp/language-reference/parameters-and-arguments.md
    - name: Operator Overloading
      href: fsharp/language-reference/operator-overloading.md
    - name: Flexible Types
      href: fsharp/language-reference/flexible-types.md
    - name: Delegates
      href: fsharp/language-reference/delegates.md
    - name: Object Expressions
      href: fsharp/language-reference/object-expressions.md
    - name: Copy and Update Record Expressions
      href: fsharp/language-reference/copy-and-update-record-expressions.md
    - name: Casting and Conversions
      href: fsharp/language-reference/casting-and-conversions.md
    - name: Access Control
      href: fsharp/language-reference/access-control.md
    - name: "Conditional Expressions: if...then...else"
      href: fsharp/language-reference/conditional-expressions-if-then-else.md
    - name: Match Expressions
      href: fsharp/language-reference/match-expressions.md
    - name: Pattern Matching
      href: fsharp/language-reference/pattern-matching.md
    - name: Active Patterns
      href: fsharp/language-reference/active-patterns.md
    - name: "Loops: for...to Expression"
      href: fsharp/language-reference/loops-for-to-expression.md
    - name: "Loops: for...in Expression"
      href: fsharp/language-reference/loops-for-in-expression.md
    - name: "Loops: while...do Expression"
      href: fsharp/language-reference/loops-while-do-expression.md
    - name: Assertions
      href: fsharp/language-reference/assertions.md
    - name: Exception Handling
      href: fsharp/language-reference/exception-handling/index.md
      items:
      - name: Exception Types
        href: fsharp/language-reference/exception-handling/exception-types.md
      - name: The try...with Expression
        href: fsharp/language-reference/exception-handling/the-try-with-expression.md
      - name: The try...finally Expression
        href: fsharp/language-reference/exception-handling/the-try-finally-expression.md
      - name: The raise Function
        href: fsharp/language-reference/exception-handling/the-raise-function.md
      - name: The failwith Function
        href: fsharp/language-reference/exception-handling/the-failwith-function.md
      - name: The invalidArg Function
        href: fsharp/language-reference/exception-handling/the-invalidArg-function.md
    - name: Attributes
      href: fsharp/language-reference/attributes.md
    - name: "Resource Management: the use Keyword"
      href: fsharp/language-reference/resource-management-the-use-keyword.md
    - name: Namespaces
      href: fsharp/language-reference/namespaces.md
    - name: Modules
      href: fsharp/language-reference/modules.md
    - name: "Import Declarations: The open Keyword"
      href: fsharp/language-reference/import-declarations-the-open-keyword.md
    - name: Signature Files
      href: fsharp/language-reference/signature-files.md
    - name: Units of Measure
      href: fsharp/language-reference/units-of-measure.md
    - name: XML Documentation
      href: fsharp/language-reference/xml-documentation.md
    - name: Lazy Expressions
      href: fsharp/language-reference/lazy-expressions.md
    - name: Computation Expressions
      href: fsharp/language-reference/computation-expressions.md
    - name: Asynchronous Workflows
      href: fsharp/language-reference/asynchronous-workflows.md
    - name: Query Expressions
      href: fsharp/language-reference/query-expressions.md
    - name: Code Quotations
      href: fsharp/language-reference/code-quotations.md
    - name: Fixed keyword
      href: fsharp/language-reference/fixed.md
    - name: Byrefs
      href: fsharp/language-reference/byrefs.md
    - name: Reference Cells
      href: fsharp/language-reference/reference-cells.md
    - name: Compiler Directives
      href: fsharp/language-reference/compiler-directives.md
    - name: Compiler Options
      href: fsharp/language-reference/compiler-options.md
    - name: F# Interactive Options
      href: fsharp/language-reference/fsharp-interactive-options.md
    - name: Source Line, File, and Path Identifiers
      href: fsharp/language-reference/source-line-file-path-identifiers.md
    - name: Caller Information
      href: fsharp/language-reference/caller-information.md
    - name: Verbose Syntax
      href: fsharp/language-reference/verbose-syntax.md
  - name: F# style guide
    href: fsharp/style-guide/index.md
    items:
    - name: F# code formatting guidelines
      href: fsharp/style-guide/formatting.md
    - name: F# coding conventions
      href: fsharp/style-guide/conventions.md
    - name: F# component design guidelines
      href: fsharp/style-guide/component-design-guidelines.md
  - name: Using F# on Azure
    href: fsharp/using-fsharp-on-azure/index.md
    items:
    - name: Get started with Azure Blob storage using F#
      href: fsharp/using-fsharp-on-azure/blob-storage.md
    - name: Get started with Azure File storage using F#
      href: fsharp/using-fsharp-on-azure/file-storage.md
    - name: Get started with Azure Queue storage using F#
      href: fsharp/using-fsharp-on-azure/queue-storage.md
    - name: Get started with Azure Table storage using F#
      href: fsharp/using-fsharp-on-azure/table-storage.md
    - name: Package Management for F# Azure Dependencies
      href: fsharp/using-fsharp-on-azure/package-management.md
- name: Visual Basic Guide
  href: visual-basic/index.md
  items:
  - name: What's New for Visual Basic
    href: visual-basic/getting-started/whats-new.md
  - name: Get Started
    href: visual-basic/getting-started/index.md
    items:
    - name: Visual Basic Breaking Changes in Visual Studio
      href: visual-basic/getting-started/breaking-changes-in-visual-studio.md
    - name: Additional Resources for Visual Basic Programmers
      href: visual-basic/getting-started/additional-resources.md
  - name: Developing Applications
    href: visual-basic/developing-apps/index.md
    items:
    - name: Programming in Visual Basic
      href: visual-basic/developing-apps/programming/index.md
      items:
      - name: Accessing Computer Resources
        href: visual-basic/developing-apps/programming/computer-resources/index.md
      - name: Logging Information from the Application
        href: visual-basic/developing-apps/programming/log-info/index.md
      - name: Accessing User Data
        href: visual-basic/developing-apps/programming/accessing-user-data.md
      - name: Accessing Application Forms
        href: visual-basic/developing-apps/programming/accessing-application-forms.md
      - name: Accessing Application Web Services
        href: visual-basic/developing-apps/programming/accessing-application-web-services.md
        items:
        - name: "How to: Call a Web Service Asynchronously"
          href: visual-basic/developing-apps/programming/how-to-call-a-web-service-asynchronously.md
      - name: Accessing Application Settings
        href: visual-basic/developing-apps/programming/app-settings/index.md
      - name: Processing Drives, Directories, and Files
        href: visual-basic/developing-apps/programming/drives-directories-files/processing.md
    - name: Development with My
      href: visual-basic/developing-apps/development-with-my/index.md
      items:
      - name: Performing Tasks with My.Application, My.Computer, and My.User
        href: visual-basic/developing-apps/development-with-my/performing-tasks-with-my-application-my-computer-and-my-user.md
      - name: Default Object Instances Provided by My.Forms and My.WebServices
        href: visual-basic/developing-apps/development-with-my/default-object-instances-provided-by-my-forms-and-my-webservices.md
      - name: Rapid Application Development with My.Resources and My.Settings
        href: visual-basic/developing-apps/development-with-my/rapid-application-development-with-my-resources-and-my-settings.md
      - name: Overview of the Visual Basic Application Model
        href: visual-basic/developing-apps/development-with-my/overview-of-the-visual-basic-application-model.md
      - name: How My Depends on Project Type
        href: visual-basic/developing-apps/development-with-my/how-my-depends-on-project-type.md
    - name: Accessing Data
      href: visual-basic/developing-apps/accessing-data.md
    - name: Creating and Using Components
      href: visual-basic/developing-apps/creating-and-using-components.md
    - name: Windows Forms Application Basics
      href: visual-basic/developing-apps/windows-forms/index.md
    - name: Customizing Projects and Extending My with Visual Basic
      href: visual-basic/developing-apps/customizing-extending-my/index.md
      items:
      - name: Extending the My Namespace
        href: visual-basic/developing-apps/customizing-extending-my/extending-the-my-namespace.md
      - name: Packaging and Deploying Custom My Extensions
        href: visual-basic/developing-apps/customizing-extending-my/packaging-and-deploying-custom-my-extensions.md
      - name: Extending the Visual Basic Application Model
        href: visual-basic/developing-apps/customizing-extending-my/extending-the-visual-basic-application-model.md
      - name: Customizing Which Objects are Available in My
        href: visual-basic/developing-apps/customizing-extending-my/customizing-which-objects-are-available-in-my.md
  - name: Programming Concepts
    href: visual-basic/programming-guide/concepts/index.md
    items:
    - name: Asynchronous Programming with Async and Await
      href: visual-basic/programming-guide/concepts/async/index.md
    - name: Attributes
      href: visual-basic/programming-guide/concepts/attributes/index.md
    - name: Caller Information
      href: visual-basic/programming-guide/concepts/caller-information.md
    - name: Collections
      href: visual-basic/programming-guide/concepts/collections.md
    - name: Covariance and Contravariance
      href: visual-basic/programming-guide/concepts/covariance-contravariance/index.md
    - name: Expression Trees
      href: visual-basic/programming-guide/concepts/expression-trees/index.md
    - name: Iterators
      href: visual-basic/programming-guide/concepts/iterators.md
    - name: Language-Integrated Query (LINQ)
      href: visual-basic/programming-guide/concepts/linq/index.md
    - name: Object-Oriented Programming
      href: visual-basic/programming-guide/concepts/object-oriented-programming.md
    - name: Reflection
      href: visual-basic/programming-guide/concepts/reflection.md
    - name: Serialization
      href: visual-basic/programming-guide/concepts/serialization/index.md
  - name: Program Structure and Code Conventions
    href: visual-basic/programming-guide/program-structure/program-structure-and-code-conventions.md
    items:
    - name: Structure of a Program
      href: visual-basic/programming-guide/program-structure/structure-of-a-visual-basic-program.md
    - name: Main Procedure
      href: visual-basic/programming-guide/program-structure/main-procedure.md
    - name: References and the Imports Statement
      href: visual-basic/programming-guide/program-structure/references-and-the-imports-statement.md
    - name: Namespaces
      href: visual-basic/programming-guide/program-structure/namespaces.md
    - name: Naming Conventions
      href: visual-basic/programming-guide/program-structure/naming-conventions.md
    - name: Coding Conventions
      href: visual-basic/programming-guide/program-structure/coding-conventions.md
    - name: Conditional Compilation
      href: visual-basic/programming-guide/program-structure/conditional-compilation.md
    - name: "How to: Break and Combine Statements in Code"
      href: visual-basic/programming-guide/program-structure/how-to-break-and-combine-statements-in-code.md
    - name: "How to: Collapse and Hide Sections of Code"
      href: visual-basic/programming-guide/program-structure/how-to-collapse-and-hide-sections-of-code.md
    - name: "How to: Label Statements"
      href: visual-basic/programming-guide/program-structure/how-to-label-statements.md
    - name: Special Characters in Code
      href: visual-basic/programming-guide/program-structure/special-characters-in-code.md
    - name: Comments in Code
      href: visual-basic/programming-guide/program-structure/comments-in-code.md
    - name: Keywords as Element Names in Code
      href: visual-basic/programming-guide/program-structure/keywords-as-element-names-in-code.md
    - name: Me, My, MyBase, and MyClass
      href: visual-basic/programming-guide/program-structure/me-my-mybase-and-myclass.md
    - name: Limitations
      href: visual-basic/programming-guide/program-structure/limitations.md
  - name: Language Features
    href: visual-basic/programming-guide/language-features/index.md
    items:
    - name: Arrays
      href: visual-basic/programming-guide/language-features/arrays/index.md
    - name: Collection Initializers
      href: visual-basic/programming-guide/language-features/collection-initializers/index.md
    - name: Constants and Enumerations
      href: visual-basic/programming-guide/language-features/constants-enums/index.md
    - name: Control Flow
      href: visual-basic/programming-guide/language-features/control-flow/index.md
    - name: Data Types
      href: visual-basic/programming-guide/language-features/data-types/index.md
      items:
      - name: Type Characters
        href: visual-basic/programming-guide/language-features/data-types/type-characters.md
      - name: Elementary Data Types
        href: visual-basic/programming-guide/language-features/data-types/elementary-data-types.md
        items:
        - name: Numeric Data Types
          href: visual-basic/programming-guide/language-features/data-types/numeric-data-types.md
        - name: Character Data Types
          href: visual-basic/programming-guide/language-features/data-types/character-data-types.md
        - name: Miscellaneous Data Types
          href: visual-basic/programming-guide/language-features/data-types/miscellaneous-data-types.md
      - name: Composite Data Types
        href: visual-basic/programming-guide/language-features/data-types/composite-data-types.md
        items:
        - name: "How to: Hold More Than One Value in a Variable"
          href: visual-basic/programming-guide/language-features/data-types/how-to-hold-more-than-one-value-in-a-variable.md
      - name: Generic Types
        href: visual-basic/programming-guide/language-features/data-types/generic-types.md
        items:
        - name: "How to: Define a Class That Can Provide Identical Functionality on Different Data Types"
          href: visual-basic/programming-guide/language-features/data-types/how-to-define-a-class-that-can-provide-identical-functionality.md
        - name: "How to: Use a Generic Class"
          href: visual-basic/programming-guide/language-features/data-types/how-to-use-a-generic-class.md
      - name: Generic Procedures
        href: visual-basic/programming-guide/language-features/data-types/generic-procedures.md
      - name: Nullable Value Types
        href: visual-basic/programming-guide/language-features/data-types/nullable-value-types.md
      - name: Value Types and Reference Types
        href: visual-basic/programming-guide/language-features/data-types/value-types-and-reference-types.md
      - name: Type Conversions
        href: visual-basic/programming-guide/language-features/data-types/type-conversions.md
        items:
        - name: Widening and Narrowing Conversions
          href: visual-basic/programming-guide/language-features/data-types/widening-and-narrowing-conversions.md
        - name: Implicit and Explicit Conversions
          href: visual-basic/programming-guide/language-features/data-types/implicit-and-explicit-conversions.md
        - name: Conversions Between Strings and Other Types
          href: visual-basic/programming-guide/language-features/data-types/conversions-between-strings-and-other-types.md
        - name: "How to: Convert an Object to Another Type"
          href: visual-basic/programming-guide/language-features/data-types/how-to-convert-an-object-to-another-type.md
        - name: Array Conversions
          href: visual-basic/programming-guide/language-features/data-types/array-conversions.md
      - name: Structures
        href: visual-basic/programming-guide/language-features/data-types/structures.md
        items:
        - name: "How to: Declare a Structure"
          href: visual-basic/programming-guide/language-features/data-types/how-to-declare-a-structure.md
        - name: Structure Variables
          href: visual-basic/programming-guide/language-features/data-types/structure-variables.md
        - name: Structures and Other Programming Elements
          href: visual-basic/programming-guide/language-features/data-types/structures-and-other-programming-elements.md
        - name: Structures and Classes
          href: visual-basic/programming-guide/language-features/data-types/structures-and-classes.md
      - name: Tuples
        href: visual-basic/programming-guide/language-features/data-types/tuples.md
      - name: Efficient Use of Data Types
        href: visual-basic/programming-guide/language-features/data-types/efficient-use-of-data-types.md
      - name: Troubleshooting Data Types
        href: visual-basic/programming-guide/language-features/data-types/troubleshooting-data-types.md
    - name: Declared Elements
      href: visual-basic/programming-guide/language-features/declared-elements/index.md
    - name: Delegates
      href: visual-basic/programming-guide/language-features/delegates/index.md
    - name: Early and Late Binding
      href: visual-basic/programming-guide/language-features/early-late-binding/index.md
    - name: Error Types
      href: visual-basic/programming-guide/language-features/error-types.md
    - name: Events
      href: visual-basic/programming-guide/language-features/events/index.md
    - name: Interfaces
      href: visual-basic/programming-guide/language-features/interfaces/index.md
      items:
      - name: "Walkthrough: Creating and Implementing Interfaces"
        href: visual-basic/programming-guide/language-features/interfaces/walkthrough-creating-and-implementing-interfaces.md
    - name: LINQ
      href: visual-basic/programming-guide/language-features/linq/index.md
    - name: Objects and Classes
      href: visual-basic/programming-guide/language-features/objects-and-classes/index.md
    - name: Operators and Expressions
      href: visual-basic/programming-guide/language-features/operators-and-expressions/index.md
    - name: Procedures
      href: visual-basic/programming-guide/language-features/procedures/index.md
    - name: Statements
      href: visual-basic/programming-guide/language-features/statements.md
    - name: Strings
      href: visual-basic/programming-guide/language-features/strings/index.md
    - name: Variables
      href: visual-basic/programming-guide/language-features/variables/index.md
    - name: XML
      href: visual-basic/programming-guide/language-features/xml/index.md
  - name: COM Interop
    href: visual-basic/programming-guide/com-interop/index.md
    items:
    - name: Introduction to COM Interop
      href: visual-basic/programming-guide/com-interop/introduction-to-com-interop.md
    - name: "How to: Reference COM Objects"
      href: visual-basic/programming-guide/com-interop/how-to-reference-com-objects.md
    - name: "How to: Work with ActiveX Controls"
      href: visual-basic/programming-guide/com-interop/how-to-work-with-activex-controls.md
    - name: "Walkthrough: Calling Windows APIs"
      href: visual-basic/programming-guide/com-interop/walkthrough-calling-windows-apis.md
    - name: "How to: Call Windows APIs"
      href: visual-basic/programming-guide/com-interop/how-to-call-windows-apis.md
    - name: "How to: Call a Windows Function that Takes Unsigned Types"
      href: visual-basic/programming-guide/com-interop/how-to-call-a-windows-function-that-takes-unsigned-types.md
    - name: "Walkthrough: Creating COM Objects"
      href: visual-basic/programming-guide/com-interop/walkthrough-creating-com-objects.md
    - name: Troubleshooting Interoperability
      href: visual-basic/programming-guide/com-interop/troubleshooting-interoperability.md
    - name: COM Interoperability in .NET Framework Applications
      href: visual-basic/programming-guide/com-interop/com-interoperability-in-net-framework-applications.md
    - name: "Walkthrough: Implementing Inheritance with COM Objects"
      href: visual-basic/programming-guide/com-interop/walkthrough-implementing-inheritance-with-com-objects.md
  - name: Language Reference
    href: visual-basic/language-reference/index.md
    items:
    - name: Configure language version
      href: visual-basic/language-reference/configure-language-version.md
    - name: Typographic and Code Conventions
      href: visual-basic/language-reference/typographic-and-code-conventions.md
    - name: Visual Basic Runtime Library Members
      href: visual-basic/language-reference/runtime-library-members.md
    - name: Keywords
      href: visual-basic/language-reference/keywords/index.md
      items:
      - name: Arrays Summary
        href: visual-basic/language-reference/keywords/arrays-summary.md
      - name: Collection Object Summary
        href: visual-basic/language-reference/keywords/collection-object-summary.md
      - name: Control Flow Summary
        href: visual-basic/language-reference/keywords/control-flow-summary.md
      - name: Conversion Summary
        href: visual-basic/language-reference/keywords/conversion-summary.md
      - name: Data Types Summary
        href: visual-basic/language-reference/keywords/data-types-summary.md
      - name: Dates and Times Summary
        href: visual-basic/language-reference/keywords/dates-and-times-summary.md
      - name: Declarations and Constants Summary
        href: visual-basic/language-reference/keywords/declarations-and-constants-summary.md
      - name: Directories and Files Summary
        href: visual-basic/language-reference/keywords/directories-and-files-summary.md
      - name: Errors Summary
        href: visual-basic/language-reference/keywords/errors-summary.md
      - name: Financial Summary
        href: visual-basic/language-reference/keywords/financial-summary.md
      - name: Information and Interaction Summary
        href: visual-basic/language-reference/keywords/information-and-interaction-summary.md
      - name: Input and Output Summary
        href: visual-basic/language-reference/keywords/input-and-output-summary.md
      - name: Math Summary
        href: visual-basic/language-reference/keywords/math-summary.md
        items:
        - name: Derived Math Functions
          href: visual-basic/language-reference/keywords/derived-math-functions.md
      - name: My Reference
        href: visual-basic/language-reference/keywords/my-reference.md
      - name: Operators Summary
        href: visual-basic/language-reference/keywords/operators-summary.md
      - name: Registry Summary
        href: visual-basic/language-reference/keywords/registry-summary.md
      - name: String Manipulation Summary
        href: visual-basic/language-reference/keywords/string-manipulation-summary.md
    - name: Attributes
      href: visual-basic/language-reference/attributes.md
    - name: Constants and Enumerations
      href: visual-basic/language-reference/constants-and-enumerations.md
    - name: Data Type Summary
      href: visual-basic/language-reference/data-types/index.md
      items:
      - name: Boolean Data Type
        href: visual-basic/language-reference/data-types/boolean-data-type.md
      - name: Byte Data Type
        href: visual-basic/language-reference/data-types/byte-data-type.md
      - name: Char Data Type
        href: visual-basic/language-reference/data-types/char-data-type.md
      - name: Date Data Type
        href: visual-basic/language-reference/data-types/date-data-type.md
      - name: Decimal Data Type
        href: visual-basic/language-reference/data-types/decimal-data-type.md
      - name: Double Data Type
        href: visual-basic/language-reference/data-types/double-data-type.md
      - name: Integer Data Type
        href: visual-basic/language-reference/data-types/integer-data-type.md
      - name: Long Data Type
        href: visual-basic/language-reference/data-types/long-data-type.md
      - name: Object Data Type
        href: visual-basic/language-reference/data-types/object-data-type.md
      - name: SByte Data Type
        href: visual-basic/language-reference/data-types/sbyte-data-type.md
      - name: Short Data Type
        href: visual-basic/language-reference/data-types/short-data-type.md
      - name: Single Data Type
        href: visual-basic/language-reference/data-types/single-data-type.md
      - name: String Data Type
        href: visual-basic/language-reference/data-types/string-data-type.md
      - name: UInteger Data Type
        href: visual-basic/language-reference/data-types/uinteger-data-type.md
      - name: ULong Data Type
        href: visual-basic/language-reference/data-types/ulong-data-type.md
      - name: User-Defined Data Type
        href: visual-basic/language-reference/data-types/user-defined-data-type.md
      - name: UShort Data Type
        href: visual-basic/language-reference/data-types/ushort-data-type.md
    - name: Directives
      href: visual-basic/language-reference/directives/index.md
      items:
      - name: "#Const Directive"
        href: visual-basic/language-reference/directives/const-directive.md
      - name: "#ExternalSource Directive"
        href: visual-basic/language-reference/directives/externalsource-directive.md
      - name: "#If...Then...#Else Directives"
        href: visual-basic/language-reference/directives/if-then-else-directives.md
      - name: "#Region Directive"
        href: visual-basic/language-reference/directives/region-directive.md
    - name: Functions
      href: visual-basic/language-reference/functions/index.md
      items:
      - name: Conversion Functions
        href: visual-basic/language-reference/functions/conversion-functions.md
      - name: Math Functions
        href: visual-basic/language-reference/functions/math-functions.md
      - name: String Functions
        href: visual-basic/language-reference/functions/string-functions.md
      - name: Type Conversion Functions
        href: visual-basic/language-reference/functions/type-conversion-functions.md
        items:
        - name: Return Values for the CStr Function
          href: visual-basic/language-reference/functions/return-values-for-the-cstr-function.md
      - name: CType Function
        href: visual-basic/language-reference/functions/ctype-function.md
    - name: Modifiers
      href: visual-basic/language-reference/modifiers/index.md
      items:
      - name: Ansi
        href: visual-basic/language-reference/modifiers/ansi.md
      - name: Assembly
        href: visual-basic/language-reference/modifiers/assembly.md
      - name: Async
        href: visual-basic/language-reference/modifiers/async.md
      - name: Auto
        href: visual-basic/language-reference/modifiers/auto.md
      - name: ByRef
        href: visual-basic/language-reference/modifiers/byref.md
      - name: ByVal
        href: visual-basic/language-reference/modifiers/byval.md
      - name: Default
        href: visual-basic/language-reference/modifiers/default.md
      - name: Friend
        href: visual-basic/language-reference/modifiers/friend.md
      - name: In (Generic Modifier)
        href: visual-basic/language-reference/modifiers/in-generic-modifier.md
      - name: Iterator
        href: visual-basic/language-reference/modifiers/iterator.md
      - name: Key
        href: visual-basic/language-reference/modifiers/key.md
      - name: Module
        href: visual-basic/language-reference/modifiers/module-keyword.md
      - name: MustInherit
        href: visual-basic/language-reference/modifiers/mustinherit.md
      - name: MustOverride
        href: visual-basic/language-reference/modifiers/mustoverride.md
      - name: Narrowing
        href: visual-basic/language-reference/modifiers/narrowing.md
      - name: NotInheritable
        href: visual-basic/language-reference/modifiers/notinheritable.md
      - name: NotOverridable
        href: visual-basic/language-reference/modifiers/notoverridable.md
      - name: Optional
        href: visual-basic/language-reference/modifiers/optional.md
      - name: Out (Generic Modifier)
        href: visual-basic/language-reference/modifiers/out-generic-modifier.md
      - name: Overloads
        href: visual-basic/language-reference/modifiers/overloads.md
      - name: Overridable
        href: visual-basic/language-reference/modifiers/overridable.md
      - name: Overrides
        href: visual-basic/language-reference/modifiers/overrides.md
      - name: ParamArray
        href: visual-basic/language-reference/modifiers/paramarray.md
      - name: Partial
        href: visual-basic/language-reference/modifiers/partial.md
      - name: Private
        href: visual-basic/language-reference/modifiers/private.md
      - name: Private Protected
        href: visual-basic/language-reference/modifiers/private-protected.md
      - name: Protected
        href: visual-basic/language-reference/modifiers/protected.md
      - name: Protected Friend
        href: visual-basic/language-reference/modifiers/protected-friend.md
      - name: Public
        href: visual-basic/language-reference/modifiers/public.md
      - name: ReadOnly
        href: visual-basic/language-reference/modifiers/readonly.md
      - name: Shadows
        href: visual-basic/language-reference/modifiers/shadows.md
      - name: Shared
        href: visual-basic/language-reference/modifiers/shared.md
      - name: Static
        href: visual-basic/language-reference/modifiers/static.md
      - name: Unicode
        href: visual-basic/language-reference/modifiers/unicode.md
      - name: Widening
        href: visual-basic/language-reference/modifiers/widening.md
      - name: WithEvents
        href: visual-basic/language-reference/modifiers/withevents.md
      - name: WriteOnly
        href: visual-basic/language-reference/modifiers/writeonly.md
    - name: Modules
      href: visual-basic/language-reference/modules.md
    - name: Nothing
      href: visual-basic/language-reference/nothing.md
    - name: Objects
      href: visual-basic/language-reference/objects/index.md
      items:
      - name: My.Application Object
        href: visual-basic/language-reference/objects/my-application-object.md
        items:
        - name: My.Application.Info Object
          href: visual-basic/language-reference/objects/my-application-info-object.md
        - name: My.Application.Log Object
          href: visual-basic/language-reference/objects/my-application-log-object.md
      - name: My.Computer Object
        href: visual-basic/language-reference/objects/my-computer-object.md
        items:
        - name: My.Computer.Audio Object
          href: visual-basic/language-reference/objects/my-computer-audio-object.md
        - name: My.Computer.Clipboard Object
          href: visual-basic/language-reference/objects/my-computer-clipboard-object.md
        - name: My.Computer.Clock Object
          href: visual-basic/language-reference/objects/my-computer-clock-object.md
        - name: My.Computer.FileSystem Object
          href: visual-basic/language-reference/objects/my-computer-filesystem-object.md
          items:
          - name: My.Computer.FileSystem.SpecialDirectories Object
            href: visual-basic/language-reference/objects/my-computer-filesystem-specialdirectories-object.md
        - name: My.Computer.Info Object
          href: visual-basic/language-reference/objects/my-computer-info-object.md
        - name: My.Computer.Keyboard Object
          href: visual-basic/language-reference/objects/my-computer-keyboard-object.md
        - name: My.Computer.Mouse Object
          href: visual-basic/language-reference/objects/my-computer-mouse-object.md
        - name: My.Computer.Network Object
          href: visual-basic/language-reference/objects/my-computer-network-object.md
        - name: My.Computer.Ports Object
          href: visual-basic/language-reference/objects/my-computer-ports-object.md
        - name: My.Computer.Registry Object
          href: visual-basic/language-reference/objects/my-computer-registry-object.md
      - name: My.Forms Object
        href: visual-basic/language-reference/objects/my-forms-object.md
      - name: My.Log Object
        href: visual-basic/language-reference/objects/my-log-object.md
      - name: My.Request Object
        href: visual-basic/language-reference/objects/my-request-object.md
      - name: My.Response Object
        href: visual-basic/language-reference/objects/my-response-object.md
      - name: My.Resources Object
        href: visual-basic/language-reference/objects/my-resources-object.md
      - name: My.Settings Object
        href: visual-basic/language-reference/objects/my-settings-object.md
      - name: My.User Object
        href: visual-basic/language-reference/objects/my-user-object.md
      - name: My.WebServices Object
        href: visual-basic/language-reference/objects/my-webservices-object.md
      - name: TextFieldParser Object
        href: visual-basic/language-reference/objects/textfieldparser-object.md
    - name: Operators
      href: visual-basic/language-reference/operators/index.md
      items:
      - name: Operator Precedence
        href: visual-basic/language-reference/operators/operator-precedence.md
      - name: Data Types of Operator Results
        href: visual-basic/language-reference/operators/data-types-of-operator-results.md
      - name: Operators Listed by Functionality
        href: visual-basic/language-reference/operators/operators-listed-by-functionality.md
        items:
        - name: Arithmetic Operators
          href: visual-basic/language-reference/operators/arithmetic-operators.md
        - name: Assignment Operators
          href: visual-basic/language-reference/operators/assignment-operators.md
        - name: Bit Shift Operators
          href: visual-basic/language-reference/operators/bit-shift-operators.md
        - name: Comparison Operators
          href: visual-basic/language-reference/operators/comparison-operators.md
        - name: Concatenation Operators
          href: visual-basic/language-reference/operators/concatenation-operators.md
        - name: Logical-Bitwise Operators
          href: visual-basic/language-reference/operators/logical-bitwise-operators.md
        - name: Miscellaneous Operators
          href: visual-basic/language-reference/operators/miscellaneous-operators.md
      - name: List of Visual Basic Operators
        items:
        - name: "& Operator"
          href: visual-basic/language-reference/operators/concatenation-operator.md
        - name: "&= Operator"
          href: visual-basic/language-reference/operators/and-assignment-operator.md
        - name: "* Operator"
          href: visual-basic/language-reference/operators/multiplication-operator.md
        - name: "*= Operator"
          href: visual-basic/language-reference/operators/multiplication-assignment-operator.md
        - name: + Operator
          href: visual-basic/language-reference/operators/addition-operator.md
        - name: += Operator
          href: visual-basic/language-reference/operators/addition-assignment-operator.md
        - name: = Operator
          href: visual-basic/language-reference/operators/assignment-operator.md
        - name: "- Operator"
          href: visual-basic/language-reference/operators/subtraction-operator.md
        - name: -= Operator
          href: visual-basic/language-reference/operators/subtraction-assignment-operator.md
        - name: < Operator
          href: visual-basic/language-reference/operators/comparison-operators.md
        - name: <= Operator
          href: visual-basic/language-reference/operators/comparison-operators.md
        - name: "> Operator"
          href: visual-basic/language-reference/operators/comparison-operators.md
        - name: ">= Operator"
          href: visual-basic/language-reference/operators/comparison-operators.md
        - name: << Operator
          href: visual-basic/language-reference/operators/left-shift-operator.md
        - name: <<= Operator
          href: visual-basic/language-reference/operators/left-shift-assignment-operator.md
        - name: ">> Operator"
          href: visual-basic/language-reference/operators/right-shift-operator.md
        - name: ">>= Operator"
          href: visual-basic/language-reference/operators/right-shift-assignment-operator.md
        - name: / Operator
          href: visual-basic/language-reference/operators/floating-point-division-operator.md
        - name: /= Operator
          href: visual-basic/language-reference/operators/floating-point-division-assignment-operator.md
        - name: \ Operator
          href: visual-basic/language-reference/operators/integer-division-operator.md
        - name: \= Operator
          href: visual-basic/language-reference/operators/integer-division-assignment-operator.md
        - name: ^ Operator
          href: visual-basic/language-reference/operators/exponentiation-operator.md
        - name: ^= Operator
          href: visual-basic/language-reference/operators/exponentiation-assignment-operator.md
        - name: "?() Operator"
          href: visual-basic/language-reference/operators/null-conditional-operators.md
        - name: "?. Operator"
          href: visual-basic/language-reference/operators/null-conditional-operators.md
        - name: AddressOf Operator
          href: visual-basic/language-reference/operators/addressof-operator.md
        - name: And Operator
          href: visual-basic/language-reference/operators/and-operator.md
        - name: AndAlso Operator
          href: visual-basic/language-reference/operators/andalso-operator.md
        - name: Await Operator
          href: visual-basic/language-reference/operators/await-operator.md
        - name: DirectCast Operator
          href: visual-basic/language-reference/operators/directcast-operator.md
        - name: Function Expression
          href: visual-basic/language-reference/operators/function-expression.md
        - name: GetType Operator
          href: visual-basic/language-reference/operators/gettype-operator.md
        - name: GetXmlNamespace Operator
          href: visual-basic/language-reference/operators/getxmlnamespace-operator.md
        - name: If Operator
          href: visual-basic/language-reference/operators/if-operator.md
        - name: Is Operator
          href: visual-basic/language-reference/operators/is-operator.md
        - name: IsFalse Operator
          href: visual-basic/language-reference/operators/isfalse-operator.md
        - name: IsNot Operator
          href: visual-basic/language-reference/operators/isnot-operator.md
        - name: IsTrue Operator
          href: visual-basic/language-reference/operators/istrue-operator.md
        - name: Like Operator
          href: visual-basic/language-reference/operators/like-operator.md
        - name: Mod Operator
          href: visual-basic/language-reference/operators/mod-operator.md
        - name: New Operator
          href: visual-basic/language-reference/operators/new-operator.md
        - name: Not Operator
          href: visual-basic/language-reference/operators/not-operator.md
        - name: Or Operator
          href: visual-basic/language-reference/operators/or-operator.md
        - name: OrElse Operator
          href: visual-basic/language-reference/operators/orelse-operator.md
        - name: Sub Expression
          href: visual-basic/language-reference/operators/sub-expression.md
        - name: TryCast Operator
          href: visual-basic/language-reference/operators/trycast-operator.md
        - name: TypeOf Operator
          href: visual-basic/language-reference/operators/typeof-operator.md
        - name: Xor Operator
          href: visual-basic/language-reference/operators/xor-operator.md
    - name: Properties
      href: visual-basic/language-reference/properties.md
    - name: Queries
      href: visual-basic/language-reference/queries/index.md
      items:
      - name: Aggregate Clause
        href: visual-basic/language-reference/queries/aggregate-clause.md
      - name: Distinct Clause
        href: visual-basic/language-reference/queries/distinct-clause.md
      - name: Equals Clause
        href: visual-basic/language-reference/queries/equals-clause.md
      - name: From Clause
        href: visual-basic/language-reference/queries/from-clause.md
      - name: Group By Clause
        href: visual-basic/language-reference/queries/group-by-clause.md
      - name: Group Join Clause
        href: visual-basic/language-reference/queries/group-join-clause.md
      - name: Join Clause
        href: visual-basic/language-reference/queries/join-clause.md
      - name: Let Clause
        href: visual-basic/language-reference/queries/let-clause.md
      - name: Order By Clause
        href: visual-basic/language-reference/queries/order-by-clause.md
      - name: Select Clause
        href: visual-basic/language-reference/queries/select-clause.md
      - name: Skip Clause
        href: visual-basic/language-reference/queries/skip-clause.md
      - name: Skip While Clause
        href: visual-basic/language-reference/queries/skip-while-clause.md
      - name: Take Clause
        href: visual-basic/language-reference/queries/take-clause.md
      - name: Take While Clause
        href: visual-basic/language-reference/queries/take-while-clause.md
      - name: Where Clause
        href: visual-basic/language-reference/queries/where-clause.md
    - name: Statements
      href: visual-basic/language-reference/statements/index.md
      items:
      - name: A-E Statements
        href: visual-basic/language-reference/statements/a-e-statements.md
        items:
        - name: AddHandler Statement
          href: visual-basic/language-reference/statements/addhandler-statement.md
        - name: Call Statement
          href: visual-basic/language-reference/statements/call-statement.md
        - name: Class Statement
          href: visual-basic/language-reference/statements/class-statement.md
        - name: Const Statement
          href: visual-basic/language-reference/statements/const-statement.md
        - name: Continue Statement
          href: visual-basic/language-reference/statements/continue-statement.md
        - name: Declare Statement
          href: visual-basic/language-reference/statements/declare-statement.md
        - name: Delegate Statement
          href: visual-basic/language-reference/statements/delegate-statement.md
        - name: Dim Statement
          href: visual-basic/language-reference/statements/dim-statement.md
        - name: Do...Loop Statement
          href: visual-basic/language-reference/statements/do-loop-statement.md
        - name: Else Statement
          href: visual-basic/language-reference/statements/else-statement.md
        - name: End Statement
          href: visual-basic/language-reference/statements/end-statement.md
        - name: End <keyword> Statement
          href: visual-basic/language-reference/statements/end-keyword-statement.md
        - name: Enum Statement
          href: visual-basic/language-reference/statements/enum-statement.md
        - name: Erase Statement
          href: visual-basic/language-reference/statements/erase-statement.md
        - name: Error Statement
          href: visual-basic/language-reference/statements/error-statement.md
        - name: Event Statement
          href: visual-basic/language-reference/statements/event-statement.md
        - name: Exit Statement
          href: visual-basic/language-reference/statements/exit-statement.md
      - name: F-P Statements
        href: visual-basic/language-reference/statements/f-p-statements.md
        items:
        - name: For Each...Next Statement
          href: visual-basic/language-reference/statements/for-each-next-statement.md
        - name: For...Next Statement
          href: visual-basic/language-reference/statements/for-next-statement.md
        - name: Function Statement
          href: visual-basic/language-reference/statements/function-statement.md
        - name: Get Statement
          href: visual-basic/language-reference/statements/get-statement.md
        - name: GoTo Statement
          href: visual-basic/language-reference/statements/goto-statement.md
        - name: If...Then...Else Statement
          href: visual-basic/language-reference/statements/if-then-else-statement.md
        - name: Implements Statement
          href: visual-basic/language-reference/statements/implements-statement.md
        - name: Imports Statement (.NET Namespace and Type)
          href: visual-basic/language-reference/statements/imports-statement-net-namespace-and-type.md
        - name: Imports Statement (XML Namespace)
          href: visual-basic/language-reference/statements/imports-statement-xml-namespace.md
        - name: Inherits Statement
          href: visual-basic/language-reference/statements/inherits-statement.md
        - name: Interface Statement
          href: visual-basic/language-reference/statements/interface-statement.md
        - name: Mid Statement
          href: visual-basic/language-reference/statements/mid-statement.md
        - name: Module Statement
          href: visual-basic/language-reference/statements/module-statement.md
        - name: Namespace Statement
          href: visual-basic/language-reference/statements/namespace-statement.md
        - name: On Error Statement
          href: visual-basic/language-reference/statements/on-error-statement.md
        - name: Operator Statement
          href: visual-basic/language-reference/statements/operator-statement.md
        - name: Option <keyword> Statement
          href: visual-basic/language-reference/statements/option-keyword-statement.md
        - name: Option Compare Statement
          href: visual-basic/language-reference/statements/option-compare-statement.md
        - name: Option Explicit Statement
          href: visual-basic/language-reference/statements/option-explicit-statement.md
        - name: Option Infer Statement
          href: visual-basic/language-reference/statements/option-infer-statement.md
        - name: Option Strict Statement
          href: visual-basic/language-reference/statements/option-strict-statement.md
        - name: Property Statement
          href: visual-basic/language-reference/statements/property-statement.md
      - name: Q-Z Statements
        href: visual-basic/language-reference/statements/q-z-statements.md
        items:
        - name: RaiseEvent Statement
          href: visual-basic/language-reference/statements/raiseevent-statement.md
        - name: ReDim Statement
          href: visual-basic/language-reference/statements/redim-statement.md
        - name: REM Statement
          href: visual-basic/language-reference/statements/rem-statement.md
        - name: RemoveHandler Statement
          href: visual-basic/language-reference/statements/removehandler-statement.md
        - name: Resume Statement
          href: visual-basic/language-reference/statements/resume-statement.md
        - name: Return Statement
          href: visual-basic/language-reference/statements/return-statement.md
        - name: Select...Case Statement
          href: visual-basic/language-reference/statements/select-case-statement.md
        - name: Set Statement
          href: visual-basic/language-reference/statements/set-statement.md
        - name: Stop Statement
          href: visual-basic/language-reference/statements/stop-statement.md
        - name: Structure Statement
          href: visual-basic/language-reference/statements/structure-statement.md
        - name: Sub Statement
          href: visual-basic/language-reference/statements/sub-statement.md
        - name: SyncLock Statement
          href: visual-basic/language-reference/statements/synclock-statement.md
        - name: Then Statement
          href: visual-basic/language-reference/statements/then-statement.md
        - name: Throw Statement
          href: visual-basic/language-reference/statements/throw-statement.md
        - name: Try...Catch...Finally Statement
          href: visual-basic/language-reference/statements/try-catch-finally-statement.md
        - name: Using Statement
          href: visual-basic/language-reference/statements/using-statement.md
        - name: While...End While Statement
          href: visual-basic/language-reference/statements/while-end-while-statement.md
        - name: With...End With Statement
          href: visual-basic/language-reference/statements/with-end-with-statement.md
        - name: Yield Statement
          href: visual-basic/language-reference/statements/yield-statement.md
      - name: Clauses
        href: visual-basic/language-reference/statements/clauses.md
        items:
        - name: Alias Clause
          href: visual-basic/language-reference/statements/alias-clause.md
        - name: As Clause
          href: visual-basic/language-reference/statements/as-clause.md
        - name: Handles Clause
          href: visual-basic/language-reference/statements/handles-clause.md
        - name: Implements Clause
          href: visual-basic/language-reference/statements/implements-clause.md
        - name: In Clause
          href: visual-basic/language-reference/statements/in-clause.md
        - name: Into Clause
          href: visual-basic/language-reference/statements/into-clause.md
        - name: Of Clause
          href: visual-basic/language-reference/statements/of-clause.md
      - name: Declaration Contexts and Default Access Levels
        href: visual-basic/language-reference/statements/declaration-contexts-and-default-access-levels.md
      - name: Attribute List
        href: visual-basic/language-reference/statements/attribute-list.md
      - name: Parameter List
        href: visual-basic/language-reference/statements/parameter-list.md
      - name: Type List
        href: visual-basic/language-reference/statements/type-list.md
    - name: XML Comment Tags
      href: visual-basic/language-reference/xmldoc/index.md
      items:
      - name: <c>
        href: visual-basic/language-reference/xmldoc/c.md
      - name: <code>
        href: visual-basic/language-reference/xmldoc/code.md
      - name: <example>
        href: visual-basic/language-reference/xmldoc/example.md
      - name: <exception>
        href: visual-basic/language-reference/xmldoc/exception.md
      - name: <include>
        href: visual-basic/language-reference/xmldoc/include.md
      - name: <list>
        href: visual-basic/language-reference/xmldoc/list.md
      - name: <para>
        href: visual-basic/language-reference/xmldoc/para.md
      - name: <param>
        href: visual-basic/language-reference/xmldoc/param.md
      - name: <paramref>
        href: visual-basic/language-reference/xmldoc/paramref.md
      - name: <permission>
        href: visual-basic/language-reference/xmldoc/permission.md
      - name: <remarks>
        href: visual-basic/language-reference/xmldoc/remarks.md
      - name: <returns>
        href: visual-basic/language-reference/xmldoc/returns.md
      - name: <see>
        href: visual-basic/language-reference/xmldoc/see.md
      - name: <seealso>
        href: visual-basic/language-reference/xmldoc/seealso.md
      - name: <summary>
        href: visual-basic/language-reference/xmldoc/summary.md
      - name: <typeparam>
        href: visual-basic/language-reference/xmldoc/typeparam.md
      - name: <value>
        href: visual-basic/language-reference/xmldoc/value.md
    - name: XML Axis Properties
      href: visual-basic/language-reference/xml-axis/index.md
      items:
      - name: XML Attribute Axis Property
        href: visual-basic/language-reference/xml-axis/xml-attribute-axis-property.md
      - name: XML Child Axis Property
        href: visual-basic/language-reference/xml-axis/xml-child-axis-property.md
      - name: XML Descendant Axis Property
        href: visual-basic/language-reference/xml-axis/xml-descendant-axis-property.md
      - name: Extension Indexer Property
        href: visual-basic/language-reference/xml-axis/extension-indexer-property.md
      - name: XML Value Property
        href: visual-basic/language-reference/xml-axis/xml-value-property.md
    - name: XML Literals
      href: visual-basic/language-reference/xml-literals/index.md
      items:
      - name: XML Element Literal
        href: visual-basic/language-reference/xml-literals/xml-element-literal.md
      - name: XML Document Literal
        href: visual-basic/language-reference/xml-literals/xml-document-literal.md
      - name: XML CDATA Literal
        href: visual-basic/language-reference/xml-literals/xml-cdata-literal.md
      - name: XML Comment Literal
        href: visual-basic/language-reference/xml-literals/xml-comment-literal.md
      - name: XML Processing Instruction Literal
        href: visual-basic/language-reference/xml-literals/xml-processing-instruction-literal.md
    - name: Error Messages
      href: visual-basic/language-reference/error-messages/index.md
      items:
      - name: "'#ElseIf' must be preceded by a matching '#If' or '#ElseIf'"
        href: visual-basic/language-reference/error-messages/elseif-must-be-preceded-by-a-matching-if-or-elseif.md
      - name: "'#Region' and '#End Region' statements are not valid within method bodies-multiline lambdas"
        href: visual-basic/language-reference/error-messages/region-and-end-region-are-not-valid-within-method-bodies-multiline-lambdas.md
      - name: "'<attribute>' cannot be applied because the format of the GUID '<number>' is not correct"
        href: visual-basic/language-reference/error-messages/attribute-cannot-be-applied-because-the-format-of-the-guid-is-not-correct.md
      - name: "'<classname>' is not CLS-compliant because the interface '<interfacename>' it implements is not CLS-compliant"
        href: visual-basic/language-reference/error-messages/classname-is-not-cls-compliant-because-the-interface-is-not-cls-compliant.md
      - name: "'<elementname>' is obsolete (Visual Basic Warning)"
        href: visual-basic/language-reference/error-messages/elementname-is-obsolete-visual-basic-warning.md
      - name: "'<eventname>' is an event, and cannot be called directly"
        href: visual-basic/language-reference/error-messages/eventname-is-an-event-and-cannot-be-called-directly.md
      - name: "'<expression>' cannot be used as a type constraint"
        href: visual-basic/language-reference/error-messages/expression-cannot-be-used-as-a-type-constraint.md
      - name: "'<functionname>' is not declared (Smart Device-Visual Basic Compiler Error)"
        href: visual-basic/language-reference/error-messages/functionname-is-not-declared-smart-device-visual-basic-compiler-error.md
      - name: "'<interfacename>.<membername>' is already implemented by the base class '<baseclassname>'. Re-implementation of <type> assumed"
        href: visual-basic/language-reference/error-messages/interfacename-membername-is-already-implemented-by-the-base-class.md
      - name: "'<keyword>' is valid only within an instance method"
        href: visual-basic/language-reference/error-messages/keyword-is-valid-only-within-an-instance-method.md
      - name: "'<membername>' cannot expose type '<typename>' outside the project through <containertype> '<containertypename>'"
        href: visual-basic/language-reference/error-messages/membername-cannot-expose-type-typename-outside-the-project.md
      - name: "'<membername>' is ambiguous across the inherited interfaces '<interfacename1>' and '<interfacename2>'"
        href: visual-basic/language-reference/error-messages/membername-is-ambiguous-across-the-inherited-interfaces.md
      - name: <message> This error could also be due to mixing a file reference with a project reference to assembly '<assemblyname>'
        href: visual-basic/language-reference/error-messages/message-this-error-could-also-be-due-to-mixing-a-file-reference.md
      - name: "'<methodname>' has multiple definitions with identical signatures"
        href: visual-basic/language-reference/error-messages/methodname-has-multiple-definitions-with-identical-signatures.md
      - name: "'<name>' is ambiguous in the namespace '<namespacename>'"
        href: visual-basic/language-reference/error-messages/name-is-ambiguous-in-the-namespace-namespacename.md
      - name: "'<name1>' is ambiguous, imported from the namespaces or types '<name2>'"
        href: visual-basic/language-reference/error-messages/name1-is-ambiguous-imported-from-the-namespaces-or-types-name2.md
      - name: <proceduresignature1> is not CLS-compliant because it overloads <proceduresignature2> which differs from it only by array of array parameter types or by the rank of the array parameter types
        href: visual-basic/language-reference/error-messages/proceduresignature1-not-cls-compliant-because-it-overloads-proceduresignature2.md
      - name: <type1>'<typename>' must implement '<membername>' for interface '<interfacename>'
        href: visual-basic/language-reference/error-messages/type1-must-implement-membername-for-interface.md
      - name: <type1>'<typename>' must implement '<methodname>' for interface '<interfacename>'
        href: visual-basic/language-reference/error-messages/type1-typename-must-implement-methodname-for-interface-interfacename.md
      - name: "'<typename>' cannot inherit from <type> '<basetypename>' because it expands the access of the base <type> outside the assembly"
        href: visual-basic/language-reference/error-messages/typename-cannot-inherit-from-type-basetypename.md
      - name: "'<typename>' is a delegate type"
        href: visual-basic/language-reference/error-messages/typename-is-a-delegate-type.md
      - name: "'<typename>' is a type and cannot be used as an expression"
        href: visual-basic/language-reference/error-messages/typename-is-a-type-and-cannot-be-used-as-an-expression.md
      - name: A double quote is not a valid comment token for delimited fields where EscapeQuote is set to True
        href: visual-basic/language-reference/error-messages/a-double-quote-is-not-a-valid-comment-token-for-delimited-fields.md
      - name: A property or method call cannot include a reference to a private object, either as an argument or as a return value
        href: visual-basic/language-reference/error-messages/a-property-or-method-call-cannot-include-a-reference-to-a-private-object.md
      - name: A reference was created to embedded interop assembly '<assembly1>' because of an indirect reference to that assembly from assembly '<assembly2>'
        href: visual-basic/language-reference/error-messages/a-reference-was-created-to-embedded-interop-assembly-assembly1.md
      - name: A startup form has not been specified
        href: visual-basic/language-reference/error-messages/a-startup-form-has-not-been-specified.md
      - name: Access of shared member through an instance; qualifying expression will not be evaluated
        href: visual-basic/language-reference/error-messages/access-of-shared-member-through-an-instance-qualifying-expression.md
      - name: "'AddressOf' operand must be the name of a method (without parentheses)"
        href: visual-basic/language-reference/error-messages/addressof-operand-must-be-the-name-of-a-method-without-parentheses.md
      - name: An unexpected error has occurred because an operating system resource required for single instance startup cannot be acquired
        href: visual-basic/language-reference/error-messages/an-unexpected-error-has-occurred.md
      - name: Anonymous type member name can be inferred only from a simple or qualified name with no arguments
        href: visual-basic/language-reference/error-messages/anonymous-type-member-name-can-be-inferred-only-from-a-simple-or-qualified-name.md
      - name: Argument not optional
        href: visual-basic/language-reference/error-messages/argument-not-optional.md
      - name: Array bounds cannot appear in type specifiers
        href: visual-basic/language-reference/error-messages/array-bounds-cannot-appear-in-type-specifiers.md
      - name: Array declared as for loop control variable cannot be declared with an initial size
        href: visual-basic/language-reference/error-messages/array-declared-as-for-loop-control-variable-cannot-be-declared.md
      - name: Array subscript expression missing
        href: visual-basic/language-reference/error-messages/array-subscript-expression-missing.md
      - name: Arrays declared as structure members cannot be declared with an initial size
        href: visual-basic/language-reference/error-messages/arrays-declared-as-structure-members-cannot-be-declared-with-an-initial-size.md
      - name: "'As Any' is not supported in 'Declare' statements"
        href: visual-basic/language-reference/error-messages/as-any-is-not-supported-in-declare-statements.md
      - name: Attribute '<attributename>' cannot be applied multiple times
        href: visual-basic/language-reference/error-messages/attribute-attributename-cannot-be-applied-multiple-times.md
      - name: Automation error
        href: visual-basic/language-reference/error-messages/automation-error.md
      - name: Bad checksum value, non hex digits or odd number of hex digits
        href: visual-basic/language-reference/error-messages/bad-checksum-value-non-hex-digits-or-odd-number-of-hex-digits.md
      - name: Bad DLL calling convention
        href: visual-basic/language-reference/error-messages/bad-dll-calling-convention.md
      - name: Bad file mode
        href: visual-basic/language-reference/error-messages/bad-file-mode.md
      - name: Bad file name or number
        href: visual-basic/language-reference/error-messages/bad-file-name-or-number.md
      - name: Bad record length
        href: visual-basic/language-reference/error-messages/bad-record-length.md
      - name: Because this call is not awaited, the current method continues to run before the call is completed
        href: visual-basic/language-reference/error-messages/because-this-call-is-not-awaited-the-current-method-continues-to-run.md
      - name: Cannot convert anonymous type to expression tree because it contains a field that is used in the initialization of another field
        href: visual-basic/language-reference/error-messages/cannot-convert-anonymous-type-to-expression-tree.md
      - name: Cannot create ActiveX Component
        href: visual-basic/language-reference/error-messages/cannot-create-activex-component.md
      - name: Cannot refer to '<name>' because it is a member of the value-typed field '<name>' of class '<classname>' which has 'System.MarshalByRefObject' as a base class
        href: visual-basic/language-reference/error-messages/cannot-refer-to-name-because-it-is-member-of-value-typed-field-name-of-class.md
      - name: Cannot refer to an instance member of a class from within a shared method or shared member initializer without an explicit instance of the class
        href: visual-basic/language-reference/error-messages/cannot-refer-to-an-instance-member-of-a-class.md
      - name: Can't create necessary temporary file
        href: visual-basic/language-reference/error-messages/can-t-create-necessary-temporary-file.md
      - name: Can't open '<filename>' for writing
        href: visual-basic/language-reference/error-messages/can-t-open-filename-for-writing.md
      - name: Class '<classname>' cannot be found
        href: visual-basic/language-reference/error-messages/class-classname-cannot-be-found.md
      - name: Class does not support Automation or does not support expected interface
        href: visual-basic/language-reference/error-messages/class-does-not-support-automation-or-does-not-support-expected-interface.md
      - name: "'Class' statement must end with a matching 'End Class'"
        href: visual-basic/language-reference/error-messages/class-statement-must-end-with-a-matching-end-class.md
      - name: Clipboard format is not valid
        href: visual-basic/language-reference/error-messages/clipboard-format-is-not-valid.md
      - name: Constant expression not representable in type '<typename>'
        href: visual-basic/language-reference/error-messages/constant-expression-not-representable-in-type-typename.md
      - name: Constants must be of an intrinsic or enumerated type, not a class, structure, type parameter, or array type
        href: visual-basic/language-reference/error-messages/constants-must-be-of-an-intrinsic-or-enumerated-type.md
      - name: Constructor '<name>' cannot call itself
        href: visual-basic/language-reference/error-messages/constructor-name-cannot-call-itself.md
      - name: Copying the value of 'ByRef' parameter '<parametername>' back to the matching argument narrows from type '<typename1>' to type '<typename2>'
        href: visual-basic/language-reference/error-messages/copying-the-value-of-byref-parameter-back-to-the-matching-argument-narrows.md
      - name: "'Custom' modifier is not valid on events declared without explicit delegate types"
        href: visual-basic/language-reference/error-messages/custom-modifier-is-not-valid-on-events-declared-without-explicit-delegate-types.md
      - name: Data type(s) of the type parameter(s) cannot be inferred from these arguments
        href: visual-basic/language-reference/error-messages/data-type-s-of-the-type-parameter-s-cannot-be-inferred-from-these-arguments.md
      - name: Declaration expected
        href: visual-basic/language-reference/error-messages/declaration-expected.md
      - name: Default property '<propertyname1>' conflicts with default property '<propertyname2>' in '<classname>' and so should be declared 'Shadows'
        href: visual-basic/language-reference/error-messages/default-property-propertyname1-conflicts-with-default-property-propertyname2.md
      - name: Default property access is ambiguous between the inherited interface members '<defaultpropertyname>' of interface '<interfacename1>' and '<defaultpropertyname>' of interface '<interfacename2>'
        href: visual-basic/language-reference/error-messages/default-property-access-is-ambiguous.md
      - name: Delegate class '<classname>' has no Invoke method, so an expression of this type cannot be the target of a method call
        href: visual-basic/language-reference/error-messages/delegate-class-classname-has-no-invoke-method.md
      - name: Derived classes cannot raise base class events
        href: visual-basic/language-reference/error-messages/derived-classes-cannot-raise-base-class-events.md
      - name: Device I/O error
        href: visual-basic/language-reference/error-messages/device-i-o-error.md
      - name: "'Dir' function must first be called with a 'PathName' argument"
        href: visual-basic/language-reference/error-messages/dir-function-must-first-be-called-with-a-pathname-argument.md
      - name: End of statement expected
        href: visual-basic/language-reference/error-messages/end-of-statement-expected.md
      - name: "Error creating assembly manifest: <error message>"
        href: visual-basic/language-reference/error-messages/error-creating-assembly-manifest-error-message.md
      - name: "Error creating Win32 resources: <error message>"
        href: visual-basic/language-reference/error-messages/error-creating-win32-resources-error-message.md
      - name: Error in loading DLL
        href: visual-basic/language-reference/error-messages/error-in-loading-dll.md
      - name: "Error saving temporary Win32 resource file '<filename>': <error message>"
        href: visual-basic/language-reference/error-messages/error-saving-temporary-win32-resource-file-filename-error-message.md
      - name: Errors occurred while compiling the XML schemas in the project
        href: visual-basic/language-reference/error-messages/errors-occurred-while-compiling-the-xml-schemas-in-the-project.md
      - name: Evaluation of expression or statement timed out
        href: visual-basic/language-reference/error-messages/evaluation-of-expression-or-statement-timed-out.md
      - name: Event '<eventname1>' cannot implement event '<eventname2>' on interface '<interface>' because their delegate types '<delegate1>' and '<delegate2>' do not match
        href: visual-basic/language-reference/error-messages/event-eventname1-cannot-implement-event-eventname2-on-interface.md
      - name: Events cannot be declared with a delegate type that has a return type
        href: visual-basic/language-reference/error-messages/events-cannot-be-declared-with-a-delegate-type-that-has-a-return-type.md
      - name: Events of shared WithEvents variables cannot be handled by non-shared methods
        href: visual-basic/language-reference/error-messages/events-of-shared-withevents-variables-cannot-be-handled-by-non-shared-methods.md
      - name: Expression does not produce a value
        href: visual-basic/language-reference/error-messages/expression-does-not-produce-a-value.md
      - name: Expression has the type '<typename>' which is a restricted type and cannot be used to access members inherited from 'Object' or 'ValueType'
        href: visual-basic/language-reference/error-messages/expression-has-the-type-typename-which-is-a-restricted-type.md
      - name: Expression is a value and therefore cannot be the target of an assignment
        href: visual-basic/language-reference/error-messages/expression-is-a-value-and-therefore-cannot-be-the-target-of-an-assignment.md
      - name: Expression of type <type> is not queryable
        href: visual-basic/language-reference/error-messages/expression-of-type-type-is-not-queryable.md
      - name: Expression recursively calls the containing property '<propertyname>'
        href: visual-basic/language-reference/error-messages/expression-recursively-calls-the-containing-property-propertyname.md
      - name: Expression too complex
        href: visual-basic/language-reference/error-messages/expression-too-complex.md
      - name: "'Extension' attribute can be applied only to 'Module', 'Sub', or 'Function' declarations"
        href: visual-basic/language-reference/error-messages/extension-attribute-can-be-applied-only-to-module-sub-or-function-declarations.md
      - name: File already open
        href: visual-basic/language-reference/error-messages/file-already-open.md
      - name: File is too large to read into a byte array
        href: visual-basic/language-reference/error-messages/file-is-too-large-to-read-into-a-byte-array.md
      - name: File name or class name not found during Automation operation
        href: visual-basic/language-reference/error-messages/file-name-or-class-name-not-found-during-automation-operation.md
      - name: File not found (Visual Basic Run-Time Error)
        href: visual-basic/language-reference/error-messages/file-not-found-visual-basic-run-time-error.md
      - name: First operand in a binary 'If' expression must be nullable or a reference type
        href: visual-basic/language-reference/error-messages/first-operand-in-a-binary-if-expression-must-be-nullable-or-a-reference-type.md
      - name: First statement of this 'Sub New' must be a call to 'MyBase.New' or 'MyClass.New' (No Accessible Constructor Without Parameters)
        href: visual-basic/language-reference/error-messages/first-statement-of-this-sub-new-must-be-a-call-to-mybase-new-or-myclass-new.md
      - name: "First statement of this 'Sub New' must be an explicit call to 'MyBase.New' or 'MyClass.New' because the '<constructorname>' in the base class '<baseclassname>' of '<derivedclassname>' is marked obsolete: '<errormessage>'"
        href: visual-basic/language-reference/error-messages/first-statement-of-sub-new-must-be-explicit-call-to-mybase-new-or-myclass-new.md
      - name: "'For Each' on type '<typename>' is ambiguous because the type implements multiple instantiations of 'System.Collections.Generic.IEnumerable(Of T)'"
        href: visual-basic/language-reference/error-messages/for-each-on-type-typename-is-ambiguous.md
      - name: Friend assembly reference <reference> is invalid
        href: visual-basic/language-reference/error-messages/friend-assembly-reference-reference-is-invalid.md
      - name: Function '<procedurename>' doesn't return a value on all code paths
        href: visual-basic/language-reference/error-messages/function-procedurename-doesn-t-return-a-value-on-all-code-paths.md
      - name: Function evaluation is disabled because a previous function evaluation timed out
        href: visual-basic/language-reference/error-messages/function-evaluation-is-disabled.md
      - name: Generic parameters used as optional parameter types must be class constrained
        href: visual-basic/language-reference/error-messages/generic-parameters-used-as-optional-parameter-types-must-be-class-constrained.md
      - name: "'Get' accessor of property '<propertyname>' is not accessible"
        href: visual-basic/language-reference/error-messages/get-accessor-of-property-propertyname-is-not-accessible.md
      - name: Handles clause requires a WithEvents variable defined in the containing type or one of its base types
        href: visual-basic/language-reference/error-messages/handles-clause-requires-a-withevents-variable-defined.md
      - name: Identifier expected
        href: visual-basic/language-reference/error-messages/identifier-expected.md
      - name: Identifier is too long
        href: visual-basic/language-reference/error-messages/identifier-is-too-long.md
      - name: Initializer expected
        href: visual-basic/language-reference/error-messages/initializer-expected.md
      - name: Input past end of file
        href: visual-basic/language-reference/error-messages/input-past-end-of-file.md
      - name: Internal error happened at <location>
        href: visual-basic/language-reference/error-messages/internal-error-happened-at-location.md
      - name: Implicit conversion from '<typename1>' to '<typename2>' in copying the value of 'ByRef' parameter '<parametername>' back to the matching argument.
        href: visual-basic/language-reference/error-messages/implicit-conversion-from-typename1-to-typename2-in-copying.md
      - name: "'Is' requires operands that have reference types, but this operand has the value type '<typename>'"
        href: visual-basic/language-reference/error-messages/is-requires-operands-that-have-reference-types.md
      - name: "'IsNot' operand of type 'typename' can only be compared to 'Nothing', because 'typename' is a nullable type"
        href: visual-basic/language-reference/error-messages/isnot-operand-of-type-can-only-be-compared-to-nothing.md
      - name: Labels that are numbers must be followed by colons
        href: visual-basic/language-reference/error-messages/labels-that-are-numbers-must-be-followed-by-colons.md
      - name: Lambda expression will not be removed from this event handler
        href: visual-basic/language-reference/error-messages/lambda-expression-will-not-be-removed-from-this-event-handler.md
      - name: Lambda expressions are not valid in the first expression of a 'Select Case' statement
        href: visual-basic/language-reference/error-messages/lambda-expressions-are-not-valid-in-the-first-expression-of-select-case.md
      - name: Late bound resolution; runtime errors could occur
        href: visual-basic/language-reference/error-messages/late-bound-resolution;-runtime-errors-could-occur.md
      - name: Latebound overload resolution cannot be applied to '<procedurename>' because the accessing instance is an interface type
        href: visual-basic/language-reference/error-messages/latebound-overload-resolution-cannot-be-applied.md
      - name: Leading '.' or '!' can only appear inside a 'With' statement
        href: visual-basic/language-reference/error-messages/leading-period-or-exclamation-point-can-only-appear-inside-a-with-statement.md
      - name: Line is too long
        href: visual-basic/language-reference/error-messages/line-is-too-long.md
      - name: "'Line' statements are no longer supported (Visual Basic Compiler Error)"
        href: visual-basic/language-reference/error-messages/line-statements-are-no-longer-supported-visual-basic-compiler-error.md
      - name: Method does not have a signature compatible with the delegate
        href: visual-basic/language-reference/error-messages/method-does-not-have-a-signature-compatible-with-the-delegate.md
      - name: Methods of 'System.Nullable(Of T)' cannot be used as operands of the 'AddressOf' operator
        href: visual-basic/language-reference/error-messages/methods-of-system-nullable-of-t-cannot-be-used-as-operands-of-the-addressof.md
      - name: "'Module' statements can occur only at file or namespace level"
        href: visual-basic/language-reference/error-messages/module-statements-can-occur-only-at-file-or-namespace-level.md
      - name: Name <membername> is not CLS-compliant
        href: visual-basic/language-reference/error-messages/name-membername-is-not-cls-compliant.md
      - name: Name '<name>' is not declared
        href: visual-basic/language-reference/error-messages/name-name-is-not-declared.md
      - name: Name <namespacename> in the root namespace <fullnamespacename> is not CLS-compliant
        href: visual-basic/language-reference/error-messages/name-namespacename-in-the-root-namespace-fullnamespacename-is-not-cls-compliant.md
      - name: Namespace or type specified in the Imports '<qualifiedelementname>' doesn't contain any public member or cannot be found
        href: visual-basic/language-reference/error-messages/namespace-or-type-specified-in-the-imports-qualifiedelementname.md
      - name: Namespace or type specified in the project-level Imports '<qualifiedelementname>' doesn't contain any public member or cannot be found
        href: visual-basic/language-reference/error-messages/namespace-or-type-specified-in-the-project-level-imports-qualifiedelementname.md
      - name: Need property array index
        href: visual-basic/language-reference/error-messages/need-property-array-index.md
      - name: Nested function does not have a signature that is compatible with delegate '<delegatename>'
        href: visual-basic/language-reference/error-messages/nested-function-does-not-have-a-signature-that-is-compatible-with-delegate.md
      - name: No accessible 'Main' method with an appropriate signature was found in '<name>'
        href: visual-basic/language-reference/error-messages/no-accessible-main-method-with-an-appropriate-signature-was-found-in-name.md
      - name: Non-CLS-compliant <membername> is not allowed in a CLS-compliant interface
        href: visual-basic/language-reference/error-messages/non-cls-compliant-membername-is-not-allowed-in-a-cls-compliant-interface.md
      - name: Nullable type inference is not supported in this context
        href: visual-basic/language-reference/error-messages/nullable-type-inference-is-not-supported-in-this-context.md
      - name: Number of indices exceeds the number of dimensions of the indexed array
        href: visual-basic/language-reference/error-messages/number-of-indices-exceeds-the-number-of-dimensions-of-the-indexed-array.md
      - name: Object or class does not support the set of events
        href: visual-basic/language-reference/error-messages/object-or-class-does-not-support-the-set-of-events.md
      - name: Object required
        href: visual-basic/language-reference/error-messages/object-required.md
      - name: Object variable or With block variable not set
        href: visual-basic/language-reference/error-messages/object-variable-or-with-block-variable-not-set.md
      - name: "Operator declaration must be one of:  +,-,*,-,-,^, &, Like, Mod, And, Or, Xor, Not, <<, >>, =, <>, <, <=, >, >=, CType, IsTrue, IsFalse"
        href: visual-basic/language-reference/error-messages/operator-declaration-must-be-one-of.md
      - name: "'Optional' expected"
        href: visual-basic/language-reference/error-messages/optional-expected.md
      - name: Optional parameters must specify a default value
        href: visual-basic/language-reference/error-messages/optional-parameters-must-specify-a-default-value.md
      - name: Ordinal is not valid
        href: visual-basic/language-reference/error-messages/ordinal-is-not-valid.md
      - name: Out of memory (Visual Basic Compiler Error)
        href: visual-basic/language-reference/error-messages/out-of-memory-visual-basic-compiler-error.md
      - name: Out of stack space
        href: visual-basic/language-reference/error-messages/out-of-stack-space.md
      - name: Out of string space
        href: visual-basic/language-reference/error-messages/out-of-string-space.md
      - name: Overflow (Visual Basic Error)
        href: visual-basic/language-reference/error-messages/overflow-visual-basic-error.md
      - name: Overflow (Visual Basic Run-Time Error)
        href: visual-basic/language-reference/error-messages/overflow-visual-basic-run-time-error.md
      - name: Path not found
        href: visual-basic/language-reference/error-messages/path-not-found.md
      - name: Path-File access error
        href: visual-basic/language-reference/error-messages/path-file-access-error.md
      - name: Permission denied
        href: visual-basic/language-reference/error-messages/permission-denied.md
      - name: Procedure call or argument is not valid
        href: visual-basic/language-reference/error-messages/procedure-call-or-argument-is-not-valid.md
      - name: Property '<propertyname>' doesn't return a value on all code paths
        href: visual-basic/language-reference/error-messages/property-propertyname-doesn-t-return-a-value-on-all-code-paths.md
      - name: Property array index is not valid
        href: visual-basic/language-reference/error-messages/property-array-index-is-not-valid.md
      - name: Property let procedure not defined and property get procedure did not return an object
        href: visual-basic/language-reference/error-messages/property-let-procedure-not-defined-and-property-get-procedure-did-not-return.md
      - name: Property not found
        href: visual-basic/language-reference/error-messages/property-not-found.md
      - name: Property or method not found
        href: visual-basic/language-reference/error-messages/property-or-method-not-found.md
      - name: Range variable <variable> hides a variable in an enclosing block, a previously defined range variable, or an implicitly declared variable in a query expression
        href: visual-basic/language-reference/error-messages/range-variable-variable-hides-a-variable-in-an-enclosing-block.md
      - name: Range variable name can be inferred only from a simple or qualified name with no arguments
        href: visual-basic/language-reference/error-messages/range-variable-name-can-be-inferred.md
      - name: Reference required to assembly '<assemblyidentity>' containing type '<typename>', but a suitable reference could not be found due to ambiguity between projects '<projectname1>' and '<projectname2>'
        href: visual-basic/language-reference/error-messages/reference-required-to-assembly-containing-type-but-suitable-reference-not-found.md
      - name: Reference required to assembly '<assemblyname>' containing the base class '<classname>'
        href: visual-basic/language-reference/error-messages/reference-required-to-assembly-assemblyname-containing-the-base-class-classname.md
      - name: Requested operation is not available (BC35000)
        href: visual-basic/language-reference/error-messages/bc35000.md
      - name: Resume without error
        href: visual-basic/language-reference/error-messages/resume-without-error.md
      - name: Return type of function '<procedurename>' is not CLS-compliant
        href: visual-basic/language-reference/error-messages/return-type-of-function-procedurename-is-not-cls-compliant.md
      - name: "'Set' accessor of property '<propertyname>' is not accessible"
        href: visual-basic/language-reference/error-messages/set-accessor-of-property-propertyname-is-not-accessible.md
      - name: Some subkeys cannot be deleted
        href: visual-basic/language-reference/error-messages/some-subkeys-cannot-be-deleted.md
      - name: Statement cannot end a block outside of a line 'If' statement
        href: visual-basic/language-reference/error-messages/statement-cannot-end-a-block-outside-of-a-line-if-statement.md
      - name: Statement is not valid in a namespace
        href: visual-basic/language-reference/error-messages/statement-is-not-valid-in-a-namespace.md
      - name: Statement is not valid inside a method-multiline lambda
        href: visual-basic/language-reference/error-messages/statement-is-not-valid-inside-a-method-multiline-lambda.md
      - name: String constants must end with a double quote
        href: visual-basic/language-reference/error-messages/string-constants-must-end-with-a-double-quote.md
      - name: Structure '<structurename>' must contain at least one instance member variable or at least one instance event declaration not marked 'Custom'
        href: visual-basic/language-reference/error-messages/structure-structurename-must-contain.md
      - name: "'Sub Main' was not found in '<name>'"
        href: visual-basic/language-reference/error-messages/sub-main-was-not-found-in-name.md
      - name: Sub or Function not defined
        href: visual-basic/language-reference/error-messages/sub-or-function-not-defined.md
      - name: Subscript out of range
        href: visual-basic/language-reference/error-messages/subscript-out-of-range.md
      - name: TextFieldParser is unable to complete the read operation because maximum buffer size has been exceeded
        href: visual-basic/language-reference/error-messages/textfieldparser-is-unable-to-complete-read-operation.md
      - name: The type for variable '<variablename>' will not be inferred because it is bound to a field in an enclosing scope
        href: visual-basic/language-reference/error-messages/the-type-for-variable-variablename-will-not-be-inferred.md
      - name: This array is fixed or temporarily locked
        href: visual-basic/language-reference/error-messages/this-array-is-fixed-or-temporarily-locked.md
      - name: This key is already associated with an element of this collection
        href: visual-basic/language-reference/error-messages/this-key-is-already-associated-with-an-element-of-this-collection.md
      - name: Too many files
        href: visual-basic/language-reference/error-messages/too-many-files.md
      - name: Type '<typename>' has no constructors
        href: visual-basic/language-reference/error-messages/type-typename-has-no-constructors.md
      - name: Type <typename> is not CLS-compliant
        href: visual-basic/language-reference/error-messages/type-typename-is-not-cls-compliant.md
      - name: Type '<typename>' is not defined
        href: visual-basic/language-reference/error-messages/type-typename-is-not-defined.md
      - name: Type arguments could not be inferred from the delegate
        href: visual-basic/language-reference/error-messages/type-arguments-could-not-be-inferred-from-the-delegate.md
      - name: Type mismatch
        href: visual-basic/language-reference/error-messages/type-mismatch.md
      - name: Type of '<variablename>' cannot be inferred because the loop bounds and the step variable do not widen to the same type
        href: visual-basic/language-reference/error-messages/type-of-variablename-cannot-be-inferred.md
      - name: Type of member '<membername>' is not CLS-compliant
        href: visual-basic/language-reference/error-messages/type-of-member-membername-is-not-cls-compliant.md
      - name: Type of optional value for optional parameter <parametername> is not CLS-compliant
        href: visual-basic/language-reference/error-messages/type-of-optional-value-for-optional-parameter-is-not-cls-compliant.md
      - name: Type of parameter '<parametername>' is not CLS-compliant
        href: visual-basic/language-reference/error-messages/type-of-parameter-parametername-is-not-cls-compliant.md
      - name: Type parameters cannot be used as qualifiers
        href: visual-basic/language-reference/error-messages/type-parameters-cannot-be-used-as-qualifiers.md
      - name: "Unable to create strong-named assembly from key file '<filename>': <error>"
        href: visual-basic/language-reference/error-messages/unable-to-create-strong-named-assembly-from-key-file-filename-error.md
      - name: "Unable to embed resource file '<filename>': <error message>"
        href: visual-basic/language-reference/error-messages/unable-to-embed-resource-file-filename-error-message.md
      - name: "Unable to emit assembly: <error message>"
        href: visual-basic/language-reference/error-messages/unable-to-emit-assembly-error-message.md
      - name: Unable to find required file '<filename>'
        href: visual-basic/language-reference/error-messages/unable-to-find-required-file-filename.md
      - name: Unable to get serial port names because of an internal system error
        href: visual-basic/language-reference/error-messages/unable-to-get-serial-port-names-because-of-an-internal-system-error.md
      - name: "Unable to link to resource file '<filename>': <error message>"
        href: visual-basic/language-reference/error-messages/unable-to-link-to-resource-file-filename-error-message.md
      - name: Unable to load information for class '<classname>'
        href: visual-basic/language-reference/error-messages/unable-to-load-information-for-class-classname.md
      - name: Unable to write output to memory
        href: visual-basic/language-reference/error-messages/unable-to-write-output-to-memory.md
      - name: Unable to write temporary file because temporary path is not available
        href: visual-basic/language-reference/error-messages/unable-to-write-temporary-file-because-temporary-path-is-not-available.md
      - name: "Unable to write to output file '<filename>': <error>"
        href: visual-basic/language-reference/error-messages/unable-to-write-to-output-file-filename-error.md
      - name: Underlying type <typename> of Enum is not CLS-compliant
        href: visual-basic/language-reference/error-messages/underlying-type-typename-of-enum-is-not-cls-compliant.md
      - name: Using the iteration variable in a lambda expression may have unexpected results
        href: visual-basic/language-reference/error-messages/using-the-iteration-variable-in-a-lambda-expression-may-have-unexpected-results.md
      - name: Value of type '<typename1>' cannot be converted to '<typename2>'
        href: visual-basic/language-reference/error-messages/value-of-type-typename1-cannot-be-converted-to-typename2.md
      - name: Value of type '<typename1>' cannot be converted to '<typename2>' (Multiple file references)
        href: visual-basic/language-reference/error-messages/value-of-type-typename1-cannot-be-converted-to-typename2-multiple.md
      - name: Value of type 'type1' cannot be converted to 'type2'
        href: visual-basic/language-reference/error-messages/value-of-type-type1-cannot-be-converted-to-type2.md
      - name: Variable '<variablename>' hides a variable in an enclosing block
        href: visual-basic/language-reference/error-messages/variable-variablename-hides-a-variable-in-an-enclosing-block.md
      - name: Variable '<variablename>' is used before it has been assigned a value
        href: visual-basic/language-reference/error-messages/variable-variablename-is-used-before-it-has-been-assigned-a-value.md
      - name: Variable uses an Automation type not supported in Visual Basic
        href: visual-basic/language-reference/error-messages/variable-uses-an-automation-type-not-supported.md
      - name: XML axis properties do not support late binding
        href: visual-basic/language-reference/error-messages/xml-axis-properties-do-not-support-late-binding.md
      - name: XML comment exception must have a 'cref' attribute
        href: visual-basic/language-reference/error-messages/xml-comment-exception-must-have-a-cref-attribute.md
      - name: XML entity references are not supported
        href: visual-basic/language-reference/error-messages/xml-entity-references-are-not-supported.md
      - name: XML literals and XML properties are not supported in embedded code within ASP.NET
        href: visual-basic/language-reference/error-messages/xml-literals-and-xml-properties-are-not-supported-in-embedded-code-in-aspnet.md
      - name: XML namespace URI '<uri>' can be bound only to 'xmlns'
        href: visual-basic/language-reference/error-messages/xml-namespace-uri-uri-can-be-bound-only-to-xmlns.md
  - name: Reference
    href: visual-basic/reference/index.md
    items:
    - name: Command-Line Compiler
      href: visual-basic/reference/command-line-compiler/index.md
      items:
      - name: Building from the Command Line
        href: visual-basic/reference/command-line-compiler/building-from-the-command-line.md
        items:
        - name: "How to: Invoke the Command-Line Compiler"
          href: visual-basic/reference/command-line-compiler/how-to-invoke-the-command-line-compiler.md
        - name: Sample Compilation Command Lines
          href: visual-basic/reference/command-line-compiler/sample-compilation-command-lines.md
      - name: Compiler Options Listed Alphabetically
        href: visual-basic/reference/command-line-compiler/compiler-options-listed-alphabetically.md
        items:
        - name: "@ (Specify Response File)"
          href: visual-basic/reference/command-line-compiler/specify-response-file.md
        - name: -addmodule
          href: visual-basic/reference/command-line-compiler/addmodule.md
        - name: -baseaddress
          href: visual-basic/reference/command-line-compiler/baseaddress.md
        - name: -bugreport
          href: visual-basic/reference/command-line-compiler/bugreport.md
        - name: -codepage
          href: visual-basic/reference/command-line-compiler/codepage.md
        - name: -debug
          href: visual-basic/reference/command-line-compiler/debug.md
        - name: -define
          href: visual-basic/reference/command-line-compiler/define.md
        - name: -delaysign
          href: visual-basic/reference/command-line-compiler/delaysign.md
        - name: -deterministic
          href: visual-basic/reference/command-line-compiler/deterministic.md
        - name: -doc
          href: visual-basic/reference/command-line-compiler/doc.md
        - name: -errorreport
          href: visual-basic/reference/command-line-compiler/errorreport.md
        - name: -filealign
          href: visual-basic/reference/command-line-compiler/filealign.md
        - name: -help, /?
          href: visual-basic/reference/command-line-compiler/help.md
        - name: -highentropyva
          href: visual-basic/reference/command-line-compiler/highentropyva.md
        - name: -imports
          href: visual-basic/reference/command-line-compiler/imports.md
        - name: -keycontainer
          href: visual-basic/reference/command-line-compiler/keycontainer.md
        - name: -keyfile
          href: visual-basic/reference/command-line-compiler/keyfile.md
        - name: -langversion
          href: visual-basic/reference/command-line-compiler/langversion.md
        - name: -libpath
          href: visual-basic/reference/command-line-compiler/libpath.md
        - name: -link
          href: visual-basic/reference/command-line-compiler/link.md
        - name: -linkresource
          href: visual-basic/reference/command-line-compiler/linkresource.md
        - name: -main
          href: visual-basic/reference/command-line-compiler/main.md
        - name: -moduleassemblyname
          href: visual-basic/reference/command-line-compiler/moduleassemblyname.md
        - name: -netcf
          href: visual-basic/reference/command-line-compiler/netcf.md
        - name: -noconfig
          href: visual-basic/reference/command-line-compiler/noconfig.md
        - name: -nologo
          href: visual-basic/reference/command-line-compiler/nologo.md
        - name: -nostdlib
          href: visual-basic/reference/command-line-compiler/nostdlib.md
        - name: -nowarn
          href: visual-basic/reference/command-line-compiler/nowarn.md
        - name: -nowin32manifest
          href: visual-basic/reference/command-line-compiler/nowin32manifest.md
        - name: -optimize
          href: visual-basic/reference/command-line-compiler/optimize.md
        - name: -optioncompare
          href: visual-basic/reference/command-line-compiler/optioncompare.md
        - name: -optionexplicit
          href: visual-basic/reference/command-line-compiler/optionexplicit.md
        - name: -optioninfer
          href: visual-basic/reference/command-line-compiler/optioninfer.md
        - name: -optionstrict
          href: visual-basic/reference/command-line-compiler/optionstrict.md
        - name: -out
          href: visual-basic/reference/command-line-compiler/out.md
        - name: -platform
          href: visual-basic/reference/command-line-compiler/platform.md
        - name: -quiet
          href: visual-basic/reference/command-line-compiler/quiet.md
        - name: -recurse
          href: visual-basic/reference/command-line-compiler/recurse.md
        - name: -reference
          href: visual-basic/reference/command-line-compiler/reference.md
        - name: -refonly
          href: visual-basic/reference/command-line-compiler/refonly-compiler-option.md
        - name: -refout
          href: visual-basic/reference/command-line-compiler/refout-compiler-option.md
        - name: -removeintchecks
          href: visual-basic/reference/command-line-compiler/removeintchecks.md
        - name: -resource
          href: visual-basic/reference/command-line-compiler/resource.md
        - name: -rootnamespace
          href: visual-basic/reference/command-line-compiler/rootnamespace.md
        - name: -sdkpath
          href: visual-basic/reference/command-line-compiler/sdkpath.md
        - name: -target
          href: visual-basic/reference/command-line-compiler/target.md
        - name: -subsystemversion
          href: visual-basic/reference/command-line-compiler/subsystemversion.md
        - name: -utf8output
          href: visual-basic/reference/command-line-compiler/utf8output.md
        - name: -vbruntime
          href: visual-basic/reference/command-line-compiler/vbruntime.md
        - name: -verbose
          href: visual-basic/reference/command-line-compiler/verbose.md
        - name: -warnaserror
          href: visual-basic/reference/command-line-compiler/warnaserror.md
        - name: -win32icon
          href: visual-basic/reference/command-line-compiler/win32icon.md
        - name: -win32manifest
          href: visual-basic/reference/command-line-compiler/win32manifest.md
        - name: -win32resource
          href: visual-basic/reference/command-line-compiler/win32resource.md
      - name: Compiler Options Listed by Category
        href: visual-basic/reference/command-line-compiler/compiler-options-listed-by-category.md
    - name: .NET Framework Reference Information
      href: visual-basic/reference/net-framework-reference-information.md
    - name: Language Specification
      href: visual-basic/reference/language-specification/
  - name: Sample Applications
    href: visual-basic/sample-applications.md
  - name: Walkthroughs
    href: visual-basic/walkthroughs.md
- name: ML.NET Guide
<<<<<<< HEAD
  href: machine-learning/index.yml
=======
  href: machine-learning/index.md
  items:
  - name: Overview
    items:
    - name: What is ML.NET?
      href: machine-learning/what-is-mldotnet.md
    - name: Model training concepts
      href: machine-learning/basic-concepts-model-training-in-mldotnet.md
  - name: Tutorials
    href: machine-learning/tutorials/index.md
    items:
    - name: Sentiment analysis (binary classification)
      href: machine-learning/tutorials/sentiment-analysis.md
    - name: Issue classification (multiclass classification)
      href: machine-learning/tutorials/github-issue-classification.md
    - name: Price prediction (regression)
      href: machine-learning/tutorials/taxi-fare.md
    - name: Iris flowers (clustering)
      href: machine-learning/tutorials/iris-clustering.md
    - name: Movie recommendation (recommendation)
      href: machine-learning/tutorials/movie-recommmendation.md
    - name: Image Classification (transfer learning)
      href: machine-learning/tutorials/image-classification.md
  - name: How-to guides
    items:
    - name: Prepare data
      href: machine-learning/how-to-guides/index.md
      items:
      - name: Apply categorical feature engineering
        href: machine-learning/how-to-guides/train-model-categorical-ml-net.md
      - name: Apply textual feature engineering
        href: machine-learning/how-to-guides/train-model-textual-ml-net.md
      - name: Load data with many columns
        href: machine-learning/how-to-guides/load-data-from-mult-column-csv-ml-net.md
      - name: Load data from multiple files
        href: machine-learning/how-to-guides/load-data-from-multiple-files-ml-net.md
      - name: Load data from text file
        href: machine-learning/how-to-guides/load-data-from-text-file-ml-net.MD
      - name: Preprocess data with normalizers
        href: machine-learning/how-to-guides/normalizers-preprocess-data-ml-net.md
    - name: Train, evaluate, and explain the model
      items:
      - name: Train model with real-time data sources
        href: machine-learning/how-to-guides/load-non-file-training-data-ml-net.md
      - name: Train model using cross-validation
        href: machine-learning/how-to-guides/train-cross-validation-ml-net.md
      - name: Inspect intermediate pipeline data values
        href: machine-learning/how-to-guides/inspect-intermediate-data-ml-net.md
      - name: Train regression model
        href: machine-learning/how-to-guides/train-regression-model-ml-net.md
      - name: Determine model feature importance with PFI
        href: machine-learning/how-to-guides/determine-global-feature-importance-in-model.md
    - name: Use the trained model
      items:
      - name: One prediction at a time with PredictionEngine
        href: machine-learning/how-to-guides/single-predict-model-ml-net.md
      - name: Operationalize a trained model
        href: machine-learning/how-to-guides/consuming-model-ml-net.md
      - name: Serve Model Azure Functions
        href: machine-learning/how-to-guides/serve-model-serverless-azure-functions-ml-net.md
      - name: Serve Model in Web API
        href: machine-learning/how-to-guides/serve-model-web-api-ml-net.md
    - name: Infer.NET
      items:
      - name: Probabilistic programming with Infer.NET
        href: machine-learning/how-to-guides/matchup-app-infer-net.md
  - name: Reference
    items:
    - name: API Reference
      href: https://docs.microsoft.com/dotnet/api/?view=ml-dotnet
  - name: Resources
    href: machine-learning/resources/index.md
    items:
    - name: Machine learning glossary
      href: machine-learning/resources/glossary.md
    - name: Machine learning tasks
      href: machine-learning/resources/tasks.md
    - name: Data transforms
      href: machine-learning/resources/transforms.md
- name: .NET for Apache Spark Guide
  items:
  - name: Overview
    items:
    - name: What is .NET for Apache Spark?
      href: spark/what-is-apache-spark-dotnet.md
  - name: Tutorials
    items:
    - name: Windows sample apps
      href: spark/tutorials/windows-build.md
    - name: Ubuntu sample apps
      href: spark/tutorials/ubuntu-build.md
  - name: How-to guides
  - name: Reference
  - name: Resources
>>>>>>> 5c0d4c4e
- name: Samples and Tutorials
  href: samples-and-tutorials/index.md<|MERGE_RESOLUTION|>--- conflicted
+++ resolved
@@ -2374,9 +2374,6 @@
   - name: Walkthroughs
     href: visual-basic/walkthroughs.md
 - name: ML.NET Guide
-<<<<<<< HEAD
-  href: machine-learning/index.yml
-=======
   href: machine-learning/index.md
   items:
   - name: Overview
@@ -2471,6 +2468,5 @@
   - name: How-to guides
   - name: Reference
   - name: Resources
->>>>>>> 5c0d4c4e
 - name: Samples and Tutorials
   href: samples-and-tutorials/index.md